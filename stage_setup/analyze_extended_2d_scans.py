--- conflicted
+++ resolved
@@ -37,22 +37,12 @@
 
 #%%
 # retrieve data from previous scans
-<<<<<<< HEAD
 directory = r'data_sets\2d_scans_different_fields\set3'
-=======
-directory = '../test_data/2d_scans_different_fields/set3'
->>>>>>> 52020995
 
 # filenames = ['20_11_23_18-32-01_2d_scan_(1_0_0).csv',   # (100)   
 #             '20_11_23_18-43-38_2d_scan_(0_1_0).csv',    # (010) 
 #             '20_11_24_08-35-21_2d_scan_(0_0_1).csv',    # (001)   
 #             '20_11_24_08-47-10_2d_scan_(1_1_1).csv']    # (111)  
-<<<<<<< HEAD
-filenames = ['20_12_18_14-45-50_2d_scan_(1_1_1).csv',   # (100)   
-            '20_12_18_15-12-32_2d_scan_(0_0_1).csv',    # (010) 
-            '20_12_18_15-32-08_2d_scan_(0_1_0).csv',    # (001)   
-            '20_12_18_15-45-58_2d_scan_(0_1_0).csv']    # (111)  
-=======
 # filenames = ['20_11_23_17-10-07_2d_scan_(1_0_0).csv',   # (100)   
 #             '20_11_23_17-37-25_2d_scan_(0_1_0).csv',    # (010) 
 #             '20_11_23_17-56-46_2d_scan_(0_0_1).csv',    # (001)   
@@ -61,7 +51,6 @@
             '20_12_18_13-51-29_2d_scan_(0_1_0).csv',    # (010) 
             '20_12_18_14-10-41_2d_scan_(0_0_1).csv',    # (001)   
             '20_12_18_13-23-17_2d_scan_(1_1_1).csv']    # (111)  
->>>>>>> 52020995
 
 coils = []
 positions_all = []
