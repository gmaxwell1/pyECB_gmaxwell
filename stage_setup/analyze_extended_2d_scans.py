--- conflicted
+++ resolved
@@ -36,11 +36,8 @@
 
 #%%
 # retrieve data from previous scans
-<<<<<<< HEAD
 directory = '../test_data/2d_scans_different_fields/set4'
-=======
-directory = r'data_sets\2d_scans_different_fields\set3'
->>>>>>> a81a7624
+# directory = r'data_sets\2d_scans_different_fields\set3'
 
 # filenames = ['20_11_23_18-32-01_2d_scan_(1_0_0).csv',   # (100)   
 #             '20_11_23_18-43-38_2d_scan_(0_1_0).csv',    # (010) 
