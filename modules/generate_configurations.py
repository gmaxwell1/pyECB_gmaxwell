""" 
filename: generate_configurations.py

This script can be used to generate configuration files containing the ratios 
between the currents in all three coils, which can be passed to the main menu. 

The first part of this file contains some function definitions
In the second part, one can generate configurations with current ratios ranging 
from -1 to 1, where equidistant ratios are chosen. 
In the third part, one can generate configurations that should cover a number of roughly 
equidistant magnetic field values on the upper half sphere. Here, the desired
field values are chosen in the beginning, then they are transformed to current values
for the three coils and the current ratios are estimated at the end.


Author: Nicholas Meinhardt (QZabre)
        nmeinhar@student.ethz.ch
        
Date: 27.10.2020
"""

#%%
# standard library imports
import numpy as np
import os
import pandas as pd
from itertools import product, permutations
import matplotlib.pyplot as plt
from mpl_toolkits.mplot3d import Axes3D

# local imports
try:
    import transformations as tr
except ModuleNotFoundError:
    import sys
    sys.path.insert(1, os.path.join(sys.path[0], '..'))
    import transformations as tr
finally:
    from modules.general_functions import ensure_dir_exists
    from modules.interpolation_tools import delaunay_triangulation_spherical_surface, add_triangles_to_3dplot
    from modules.analysis_tools import get_phi, get_theta

#%%
# Part 1 --------------------------------------------------------
# function definitions
def generate_unique_combinations(num_vals, remove_negative=False):
    """
    Generate all possible cominations of current ratios (r1, r2, r3) between the three coils.
    The set of combinations fulfills fulfills following properties:
    - at least one value is 1, all other values are <= 1
    - each triplet of ratios is unique, i.e. the set contains each triplet only once
    - no two triplets are the equivalent up to their sign, i.e. multiplying a triplet by -1 
    does not produce a different element of the set
    - all possible combinations with num_vals values between -1 and 1 are contained in the set

    Arg:
    - num_vals: there are num_vals possible values of r1,r2,r3 that are equally 
    spaced between (incluively) -1 and 1. 
    num_vals must be odd to contain 0.

    Return: 
    -unique_combinations (ndarray): array containing all possible combinations of shape (number of combis, 3)

    Note:
    This may not be the most efficient implementation to generate the set, 
    better do not use it for large values of num_vals.
    """
    # generate all configurations in raw numbers
    generator_combinations = product(np.linspace(-1,1, num=num_vals), 
                                    np.linspace(-1,1, num=num_vals), 
                                    np.linspace(-1,1, num=num_vals))
    raw_ratios = np.array(list(generator_combinations))

    combinations_ratios = np.zeros((len(raw_ratios)*6,3))
    for i in range(len(raw_ratios)):
        combinations_ratios[i*6:(i+1)*6] = np.array(list(permutations(raw_ratios[i])))

    # remove duplicates
    unique_combinations = np.unique(combinations_ratios, axis=0)

    # remove combinations that are equal up to the sign
    indices_equivalent_pairs = []
    for i in range(len(unique_combinations)//2):
        for j in range(len(unique_combinations)):
            if np.all(unique_combinations[i] == -1*unique_combinations[j]):
                # print('{},{}: {}, {}'.format(i,j, unique_combinations[i], unique_combinations[j]))
                indices_equivalent_pairs.append(i)
    if remove_negative:
        unique_combinations = np.delete(unique_combinations, indices_equivalent_pairs, axis=0)

    # reverse order for convenience to have 111 at the beginning 
    unique_combinations = np.flip(unique_combinations, axis=0)

    return unique_combinations

def generate_configs_half_sphere(n_sectors, windings = 508, resistance = 0.47, 
                                elevation_factor_equator=None, magnitude=1,
                                upper = True, include_equator=True):
    """
    Generate current configurations that correspond to magnetic field vectors 
    in the upper or lower half sphere. The associated current values are estimated using the 
    linear model with an actuation matrix. Afterwards, the configurations are estimated,
    which are the ratios between the currents in the coils. 

    Note: Since the ratios are used to sweep along the defined field direction from 
    negative to positive, the sweeps along the equator may be problematic. 
    Thus, the elevation_factor_equator parameter allows to elevate the equator by a 
    given amount towards the north pole.

    Args:
    - n_sectors (int >= 4): number of points on the equator. The number of different
    latitude levels is n_sectors // 4. While there are n_sectors points on the equator 
    and a single point on the north pole, the number of points on a fixed latitude 
    (or elevation from the equator) is adapted automatically, such that all points are
    approximately uniformly distributed on the sphere. 
    Note: To ensure that points along x and y axis are considered, too, it is recommended
    to set n_sectors to multiples of 4.
    - windings (int), resistance (float): properties of coils, used for the 
    transformation of field vectors to current values. 
    - elevation_factor_equator (None or float): If a value is provided, the vectors along 
    the equator are elevated by elevation_equator * (next higher latitude). Hence, 
    elevation_factor_equator should be in [0,1].
    - magnitude (float): magnitude of vectors that are generated
    - upper (bool): If True, the upper hemisphere is considered, else the lower 
    - include_equator (bool): If False, all vectors that are on the equator will be skipped, 
    which includes the points that are lifted from the equator by passing elevation_factor_equator.
    If True (default), the vectors within the equator plane are considered. 

    Return: 
    - ratios (ndarray of shape(N, 3)): Contain the ratios of the three current values.
    For normalization, at least one of the ratios is set to an absolute value of 1. 
    The sign remains the same, such that a single set of ratios contains a 1 or a -1.
    - vectors (ndarray of shape(N,3)): Array containing the Carthesian coordinates
    of all considered vectors, posing a simple way for plotting of the latter
    - thetas (ndarray of length 3): Contain latitude angles theta of all vectors in radians
    - phis (ndarray of length 3): Contain longitude angles phi of all vectors in radians
    """
    # estimate the distance between two points on equator along the circle
    distance_equator = 2 * np.pi / n_sectors

    # devide latitudes in n_sectors//4 sections, but ensure that latitudes contain at least 
    # two values if the equator should be included. 
    # Note that different values are required for upper and lower hemisphere
    if include_equator:
        n_lat = n_sectors//4 + 1
    else:
        n_lat = n_sectors//4 

    if upper:
        latitudes = np.linspace(0, np.pi/2, n_lat, endpoint=include_equator)
    else:
        latitudes = np.linspace(np.pi, np.pi/2, n_lat, endpoint=include_equator)

    # if desired, lift latitude of vectors on equator
    if elevation_factor_equator is not None and include_equator:
        latitudes[-1] -= elevation_factor_equator * (latitudes[-1] - latitudes[-2])

    # prepare lists to collect field vectors and current ratios
    ratios = []
    vectors = []
    thetas = []
    phis = []
    for theta in latitudes:
        # estimate radius of circle at given latitude, when the equator has radius 1
        radius = np.sqrt(1 - np.cos(theta)**2)
        if (2*np.pi*radius) < distance_equator:
            n_longitudinal = 1
        else:
            n_longitudinal = int(np.ceil( 2*np.pi*radius / distance_equator))
        longitudes = np.linspace(0, 2 * np.pi, n_longitudinal, endpoint=False)

        for phi in longitudes:
            # estimate vector in Carthesian coordinates from angles
            B_vector = magnitude * np.array([np.sin(theta) * np.cos(phi),
                                            np.sin(theta) * np.sin(phi),
                                            np.cos(theta)])

            # estimate the corresponding currents using linear model
            I_coils = tr.computeCoilCurrents(B_vector, windings, resistance)

            # collect the ratios of the three currents, where at least one value has absolute value 1
            # and the current directions remain the same 
            i_max = np.argmax(np.abs(I_coils))
            ratios.append(I_coils / I_coils[i_max] * np.sign(I_coils[i_max]))
            vectors.append(B_vector)

            # collect angular configuration
            thetas.append(theta)
            phis.append(phi)

    return np.array(ratios),  np.array(vectors), np.array(thetas), np.array(phis)

def generate_test_points_whole_sphere(n_sectors, magnitude):
    """
    Generate a test set of points that are approximately equally spaced on a sphere with radius
    magnitude and return a set of vectors.

    Args:
    - n_sectors (int >= 4): number of points on the equator. The number of different
    latitude levels is n_sectors // 4. While there are n_sectors points on the equator 
    and a single point on the north pole, the number of points on a fixed latitude 
    (or elevation from the equator) is adapted automatically, such that all points are
    approximately uniformly distributed on the sphere. 
    Note: To ensure that points along x and y axis are considered, too, it is recommended
    to set n_sectors to multiples of 4.
    - magnitude (float): magnitude of vectors that are generated
    """
    _, vectors_upper, _, _ = generate_configs_half_sphere(n_sectors, magnitude=magnitude, 
                                        upper=True, include_equator=True)
    _, vectors_lower, _, _ = generate_configs_half_sphere(n_sectors, magnitude=magnitude, 
                                        upper=False, include_equator=False)

    # combine both hemispheres and return vectors
    return np.append(vectors_upper, vectors_lower, axis=0)



def rng_test_points_whole_sphere(N=10, magnitude_range=[0,50], theta_range=[0,np.pi], phi_range=[0,2*np.pi], seed=None):
    """
    Generate magnetic field vectors in in random directions and with random magnitudes. The angles
    theta and phi follow a uniform distribution between 0 and pi or 0 and 2pi respectively (ranges can
    be customized). The magnitudes follow a power distribution on a customizable interval.
    The seed can be set to generate new but reproducible combinations of vectors.

    Args:
    - N (int >= 1): number of directions generated
    - magnitude_range (list): magnitude of vectors that are generated are between the two specified numbers.
    they are randomly distributed according to the 2nd order power distribution. P(x) = 3*x^2, for 0<x<=1
    default: [0,50]
    - theta_range (list): polar angle of vectors that are generated are between the two specified numbers.
    they are randomly distributed according to the uniform distribution.
    default: [0,np.pi]
    - phi_range (list): azimuthal angle of vectors that are generated are between the two specified numbers.
    they are randomly distributed according to the uniform distribution.
    default: [0,2*np.pi]
    - seed (int): A seed to initialize the `BitGenerator`. If None, then fresh, unpredictable entropy will 
    be pulled from the OS. If an `int` or `array_like[ints]` is passed, then it will be passed to `SeedSequence`
    to derive the initial `BitGenerator` state.
    
    Return: 
    - vectors (ndarray of shape(N,3)): Array containing the Cartesian coordinates
    of all considered vectors, posing a simple way for plotting of the latter
    - B_magnitudes (ndarray of length N): Array containing the magnitudes of all considered
    vectors, posing a simple way for plotting the latter
    - thetas (ndarray of length N): Contains latitude angles theta of all vectors in radians
    - phis (ndarray of length N): Contains longitude angles phi of all vectors in radians
    """
    #initialize random generator
    rng = np.random.default_rng(seed)
    
    # prepare list to collect field vectors
    vectors = []
    # randomly generated vectors
    B_magnitudes = magnitude_range[0] + rng.power(2, N) * (magnitude_range[1] - magnitude_range[0])
    thetas = theta_range[0] + rng.random((N,)) * (theta_range[1] - theta_range[0])
    phis = phi_range[0] + rng.random((N,)) * (phi_range[1] - phi_range[0])
    
    for i in range(N):
        # estimate vector in Cartesian coordinates from angles
        B_vector = B_magnitudes[i] * np.array([np.sin(thetas[i]) * np.cos(phis[i]),
                                        np.sin(thetas[i]) * np.sin(phis[i]),
                                        np.cos(thetas[i])])
        
        vectors.append(B_vector)

    return np.array(vectors), np.array(B_magnitudes), np.array(thetas), np.array(phis)


def plot_vectors(vectors, magnitude = 1, phis= None, thetas=None, add_tiangulation = False):
    """
    Generate and show 3d plot of sphere and the provided vectors.

    Args:
    - vectors (ndarray of shape(N, 3)): Contains normal vectors that should be plotted.
    - magnitude (float): magnitude of sphere that is plotted for a better visualization.
    If magnitude = 1, it corresponds to the unit sphere
    - phis, thetas (ndarrays of length N): Spherical angles in degrees of passed vectors. Kind of redundant,
    but it is easier to reuse the already defined angles than computing them from the vectors again.
    - add_tiangulation (bool): If True, triangulation between points is plotted as well.
    """
    # plot the generated vectors
    # generate figure with 3d-axis
    fig = plt.figure(figsize = 1.5*plt.figaspect(1.))
    ax = fig.add_subplot(111, projection='3d')

    # plot arrows for x, y, z axis
    length_axes = 2.8 * magnitude 
    ax.quiver(length_axes/2, 0, 0, length_axes, 0, 0, color='k',
            arrow_length_ratio=0.08, pivot='tip', linewidth=1.1)
    ax.quiver(0, length_axes/2, 0, 0, length_axes, 0, color='k',
            arrow_length_ratio=0.08, pivot='tip', linewidth=1.1)
    ax.quiver(0, 0, length_axes/2, 0, 0, length_axes, color='k',
            arrow_length_ratio=0.08, pivot='tip', linewidth=1.1)
    ax.text(1.6*magnitude, 0, 0, 'x')
    ax.text(0, 1.65*magnitude, 0, 'y')
    ax.text(0, 0, 1.6*magnitude, 'z')

    # create a sphere
    # u, v = np.mgrid[0:2*np.pi:16j, 0:np.pi:40j]
    # x = magnitude * np.cos(u)*np.sin(v)
    # y = magnitude * np.sin(u)*np.sin(v)
    # z = magnitude * np.cos(v)
    # ax.plot_surface(x, y, z, color='k', rstride=1, cstride=1,
    #                     alpha=0.05, antialiased=False, vmax=2)  
    
    # plot all vectors as red dots
    ax.scatter(vectors[:,0], vectors[:,1], vectors[:,2], color='r')
    
    if add_tiangulation:
        if phis is None or thetas is None:
            phis = get_phi(vectors)
            thetas = get_theta(vectors)
        # apply Delaunay triangulation on the surface of the sphere, which corresponds to finding convex Hull
        _, inidces_simplices, points = delaunay_triangulation_spherical_surface(phis, 
                                                                                thetas, 
                                                                                radius=magnitude)

        # add triangles as lines
        add_triangles_to_3dplot(ax, points, inidces_simplices, spherical = True, colored_triangles = False,
                                    color='r')

    ax.set_xlabel('$B_x$ [mT]')
    ax.set_ylabel('$B_y$ [mT]')
    ax.set_zlabel('$B_z$ [mT]')
    # ax.set_axis_off()

    ax.view_init(30, 45)

    if add_tiangulation:
        return fig, ax, inidces_simplices, points
    else:
        return fig, ax


def plot_vectors_simple(vectors, magnitudes = 1):
    """
    Generate and show 3d plot of sphere and the provided vectors.

    Args:
    - vectors (ndarray of shape(N, 3)): Contains normal vectors that should be plotted.
    - magnitude (float/ndarray of shape(N,)): magnitude of each vector that is plotted.
    """
    # plot the generated vectors
    # generate figure with 3d-axis
    fig = plt.figure(figsize = 1.5*plt.figaspect(1.))
    ax = fig.add_subplot(111, projection='3d')

    # plot arrows for x, y, z axis
    length_axes = 50
    ax.quiver(length_axes/2, 0, 0, length_axes, 0, 0, color='k',
            arrow_length_ratio=0.1, pivot='tip', linewidth=1.)
    ax.quiver(0, length_axes/2, 0, 0, length_axes, 0, color='k',
            arrow_length_ratio=0.1, pivot='tip', linewidth=1.5)
    ax.quiver(0, 0, length_axes/2, 0, 0, length_axes, color='k',
            arrow_length_ratio=0.1, pivot='tip', linewidth=1.5)
    ax.text(40, 0, 0, 'x')
    ax.text(0, 40, 0, 'y')
    ax.text(0, 0, 40, 'z')
    
    # plot all vectors as arrows
    for index in range(len(vectors)):
        ax.quiver(0, 0, 0, vectors[index, 0], vectors[index, 1], vectors[index, 2], length=magnitudes[index], color='C2',
            arrow_length_ratio=0.1, pivot='tail', linewidth=0.9)
    
    
 
    ax.set_xlabel('$B_x$ [mT]')
    ax.set_ylabel('$B_y$ [mT]')
    ax.set_zlabel('$B_z$ [mT]')
    # ax.set_axis_off()
    
    ax.view_init(30, 45)

    return fig, ax



#%%
# Part 2 -----------------------------------------------------------
# generate configurations based on equidistant current ratios 

# if __name__ == '__main__':
#     # set the number of values between (incl) -1 and 1 that should be considered 
#     num_vals = 3

#     # for num_vals in range(2,10):
#         # generate the set
#     unique_combinations = generate_unique_combinations(num_vals, remove_negative=False)

#         # save the combinations to csv file
#     directory = r'.\config_files'
    


#     df = pd.DataFrame({ 'ratio coil 1': unique_combinations[:,0], 
#                         'ratio coil 2': unique_combinations[:,1], 
#                         'ratio coil 3': unique_combinations[:,2]})

#     output_file_name = 'configs_numvals{}_length{}.csv'.format(num_vals, len(unique_combinations))
#     data_filepath = os.path.join(directory, output_file_name)
#     df.to_csv(data_filepath, index=False, header=True)

# # %%
# # Part 3 -----------------------------------------------------------
# # generate configurations based on (approximately) equidistant 
# # magnetic fields in upper half plane

if __name__ == '__main__':
    # generate configurations
    n_vectors = 150
    magnitude_range = [0,50]
    seed = 1234
    vectors,magnitudes,thetas,phis = rng_test_points_whole_sphere(n_vectors, magnitude_range=magnitude_range, seed=seed)

    # plot all considered vectors on a sphere 
    plot_vectors(vectors,50)
    
    plt.show()

    # thetas_deg = thetas * 180/np.pi
    # phis_deg = phis * 180/np.pi
    # # save the combinations to csv file
    # directory = 'config_files'
        
    # df = pd.DataFrame({ 'B_x': vectors[:,0], 
    #                     'B_y': vectors[:,1], 
    #                     'B_z': vectors[:,2],
    #                     'B_mag': magnitudes,
    #                     'theta (deg)': thetas_deg,
    #                     'phi (deg)': phis_deg})

    # output_file_name = f'vectors_rng{seed}_{magnitude_range[0]}-{magnitude_range[1]}mT_size{len(vectors)}.csv'
    # data_filepath = os.path.join(directory, output_file_name)
    # df.to_csv(data_filepath, index=False, header=True)


<<<<<<< HEAD
# # %%
# if __name__ == '__main__':
#     # estimate approximate duration
#     # duration_per_run = (3600 * 2 + 60* 18 + 40) / 88

#     # runs = [162, 252, 306, 365, 649]
#     # for r in runs:
#     #     duration = r * duration_per_run
#     #     print('{} runs: {} h {} min {} s'.format(r, int(duration // 3600), 
#     #                                                 int( (duration % 3600)//60), 
#     #                                                 int(duration % 60)))
#     generate_unique_combinations(3)
    
=======
# %%
if __name__ == '__main__':
    # estimate approximate duration
    duration_per_run = (3600 * 2 + 60* 18 + 40) / 88

    runs = [162, 252, 306, 365, 649]
    for r in runs:
        duration = r * duration_per_run
        print('{} runs: {} h {} min {} s'.format(r, int(duration // 3600), 
                                                    int( (duration % 3600)//60), 
                                                    int(duration % 60)))


#%%
def generate_grid(max_value, points_per_dim, threshold_magnitude = np.inf):
    """
    Generate 3d rectangular grid with points_per_dim vertices per dimension, which 
    are equally spaced in [-max_value, +max_value]. The order of the returned array
    is such that neighboring vertices in the array are also neighbors in real space.

    Notes:
    - The origin is included if points_per_dim is odd and excluded if 
    points_per_dim is even.
    - max_value specifies the maximum value for each dimension. This means that
    the points at the corners have a magnitude of sqrt(3)*max_value! 
    - Depending on the valueof threshold_magnitude, the returned grid points
    may represent a cube or the intersection of a cube with a ball. 

    Args:
    - max_value (float): maximum value along each dimension
    - points_per_dim (int): Number of vertices along each dimension
    - threshold_magnitude (float): Maximum magnitude that is allowed. Default is np.inf, 
    meaning that the entire rectangular grid is returned. If a value is provided, 
    only vectors with magnitudes below the threshold are added to the final array.

    Returns: 
    - grid_pts (ndarray of shape (points_per_dim**3, 3))
    """
    x = np.linspace(-max_value, max_value, points_per_dim)

    xx, yy, zz = np.meshgrid(x,x,x)

    below_thresh = np.sqrt(xx**2 + yy**2 + zz**2) <= threshold_magnitude

    # initialize grid movement
    grid_pts = []

    for k in range(points_per_dim): # z-axis
        if k % 2 == 0:
            y_range = np.arange(points_per_dim)
        else: 
            y_range = np.flip(np.arange(points_per_dim))

        for j in y_range: # y-axis

            if (-1)**(k+j) == 1:
                x_range = np.arange(points_per_dim)
            else: 
                x_range = np.flip(np.arange(points_per_dim))

            for i in x_range: # x-axis

                # only add a grid point if its magnitude is below the threshold
                if below_thresh[i,j,k]:
                    grid_pts.append([xx[i,j,k], yy[i,j,k], zz[i,j,k]])

    grid_pts = np.array(grid_pts)
    
    return grid_pts

# %%
if __name__ == '__main__':
    
    # generate grid points
    max_value = 2
    points_per_dim = 51
    grid_pts = generate_grid(max_value, points_per_dim, threshold_magnitude=np.inf)

    directory = './config_files/grid/'
    output_file_name = f'walk_on_grid_max{max_value}_PointsPerDim{points_per_dim}.csv'     
    ensure_dir_exists(directory)
    data_filepath = os.path.join(directory, output_file_name)
    
    df = pd.DataFrame({ 'x': grid_pts[:, 0], 
                        'y': grid_pts[:, 1], 
                        'z': grid_pts[:, 2]})
        
    df.to_csv(data_filepath, index=False, header=True)

>>>>>>> abbe290d
<|MERGE_RESOLUTION|>--- conflicted
+++ resolved
@@ -405,17 +405,17 @@
 # # generate configurations based on (approximately) equidistant 
 # # magnetic fields in upper half plane
 
-if __name__ == '__main__':
-    # generate configurations
-    n_vectors = 150
-    magnitude_range = [0,50]
-    seed = 1234
-    vectors,magnitudes,thetas,phis = rng_test_points_whole_sphere(n_vectors, magnitude_range=magnitude_range, seed=seed)
-
-    # plot all considered vectors on a sphere 
-    plot_vectors(vectors,50)
-    
-    plt.show()
+# if __name__ == '__main__':
+#     # generate configurations
+#     n_vectors = 150
+#     magnitude_range = [0,50]
+#     seed = 1234
+#     vectors,magnitudes,thetas,phis = rng_test_points_whole_sphere(n_vectors, magnitude_range=magnitude_range, seed=seed)
+
+#     # plot all considered vectors on a sphere 
+#     plot_vectors(vectors,50)
+    
+#     plt.show()
 
     # thetas_deg = thetas * 180/np.pi
     # phis_deg = phis * 180/np.pi
@@ -434,32 +434,17 @@
     # df.to_csv(data_filepath, index=False, header=True)
 
 
-<<<<<<< HEAD
 # # %%
 # if __name__ == '__main__':
 #     # estimate approximate duration
-#     # duration_per_run = (3600 * 2 + 60* 18 + 40) / 88
-
-#     # runs = [162, 252, 306, 365, 649]
-#     # for r in runs:
-#     #     duration = r * duration_per_run
-#     #     print('{} runs: {} h {} min {} s'.format(r, int(duration // 3600), 
-#     #                                                 int( (duration % 3600)//60), 
-#     #                                                 int(duration % 60)))
-#     generate_unique_combinations(3)
-    
-=======
-# %%
-if __name__ == '__main__':
-    # estimate approximate duration
-    duration_per_run = (3600 * 2 + 60* 18 + 40) / 88
-
-    runs = [162, 252, 306, 365, 649]
-    for r in runs:
-        duration = r * duration_per_run
-        print('{} runs: {} h {} min {} s'.format(r, int(duration // 3600), 
-                                                    int( (duration % 3600)//60), 
-                                                    int(duration % 60)))
+#     duration_per_run = (3600 * 2 + 60* 18 + 40) / 88
+
+#     runs = [162, 252, 306, 365, 649]
+#     for r in runs:
+#         duration = r * duration_per_run
+#         print('{} runs: {} h {} min {} s'.format(r, int(duration // 3600), 
+#                                                     int( (duration % 3600)//60), 
+#                                                     int(duration % 60)))
 
 
 #%%
@@ -538,4 +523,3 @@
         
     df.to_csv(data_filepath, index=False, header=True)
 
->>>>>>> abbe290d
