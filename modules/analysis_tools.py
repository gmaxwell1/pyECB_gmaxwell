--- conflicted
+++ resolved
@@ -41,7 +41,6 @@
                                                   std_values[:, 1])**2 + (pderiv_z*std_values[:, 2])**2
     return np.sqrt(var_theta)
 
-<<<<<<< HEAD
 def estimate_std_phi(mean_values, std_values):
     """
     Estimate the standard deviation of the estimated in-plane angle phi (wrt. x-axis), 
@@ -59,8 +58,6 @@
 
     var_phi = (pderiv_x*std_values[:,0])**2 + (pderiv_y*std_values[:,1])**2 
     return np.sqrt(var_phi)
-=======
->>>>>>> 56a1c4fd
 
 def estimate_std_magnitude(mean_values, std_values):
     """
@@ -116,17 +113,10 @@
 
     return I, mean_data_specific_sensor, std_data_specific_sensor, expected_fields
 
-<<<<<<< HEAD
 def generate_plots(I, mean_values, std_values, expected_values, flag_xaxis = 'I1', flags_yaxis = 'zma',
                         plot_delta_sim = False, directory= None, data_filename_postfix = 'B_vs_I', 
                         height_per_plot = 2, save_image = True, distance=3.0, xlim = None, 
                         ylim_field_abs = None, ylim_field_z = None, show_labels=True):
-=======
-
-def generate_plots(I, mean_values, std_values, expected_values, flag_xaxis='I1', flags_yaxis='zma',
-                   plot_delta_sim=False, directory=None, data_filename_postfix='B_vs_I',
-                   height_per_plot=2, save_image=True, distance=3.0):
->>>>>>> 56a1c4fd
     """
     Generate plots of B vs I containing errorbars with mean values and standard deviations. 
 
@@ -211,25 +201,17 @@
         # magnitude of magnetic field
         elif flag == 'm':
             plot_mean_data.append(mean_magnitudes)
-            plot_std_data.append(
-                estimate_std_magnitude(mean_values, std_values))
+            plot_std_data.append(estimate_std_magnitude(mean_values, std_values))
             plot_expected_data.append(expected_magnitudes)
             ylabels.append('$|B|$ [mT]')
         # angle theta (wrt to z-axis)
-<<<<<<< HEAD
         elif flag == 't':
-            plot_mean_data.append(np.degrees(np.arccos(mean_values[:,2]/mean_magnitudes)))
-            plot_std_data.append(np.degrees(estimate_std_theta(mean_values, std_values)))
-            plot_expected_data.append( np.degrees(np.arccos(expected_values[:,2]/expected_magnitudes)))
-=======
-        elif flag == 'a':
             plot_mean_data.append(np.degrees(
                 np.arccos(mean_values[:, 2]/mean_magnitudes)))
             plot_std_data.append(np.degrees(
                 estimate_std_theta(mean_values, std_values)))
             plot_expected_data.append(np.degrees(
                 np.arccos(expected_values[:, 2]/expected_magnitudes)))
->>>>>>> 56a1c4fd
             ylabels.append('$\\theta$ [°]')
         # angle phi (wrt to x-axis)
         elif flag == 'f':
@@ -279,26 +261,17 @@
                             label='$\\Delta$ = simulation-measurements')
         else:
             axs[i].errorbar(x_vals, plot_mean_data[i], yerr=plot_std_data[i],
-<<<<<<< HEAD
                                     linestyle='', marker='.', capsize = 2, 
                                     label = 'measured @ {:.1f} mm'.format(distance))
             axs[i].plot(x_vals, plot_expected_data[i], linestyle='--', marker='.', 
                                     label = 'simulation @ 3 mm')
             if show_labels:
                 axs[i].legend()
-=======
-                            linestyle='', marker='.', capsize=2,
-                            label='measured @ {:.1f} mm'.format(distance))
-            axs[i].plot(x_vals, plot_expected_data[i], linestyle='--', marker='.',
-                        label='simulation @ 3 mm')
-            axs[i].legend()
->>>>>>> 56a1c4fd
 
     # add a Delta at the front of each label if differences should be plotted
     if plot_delta_sim:
         ylabels = ['$\\Delta$ {}'.format(label) for label in ylabels]
 
-<<<<<<< HEAD
     # settings that are different for plots of angle and plots of field
     
     
@@ -320,14 +293,6 @@
     
     # set limits for x-axis 
     axs[-1].set_xlim(xlim)
-=======
-    # if the angle is plotted on one of the axes, set the limits to (-5, 185)
-    if not plot_delta_sim:
-        for i in range(len(flags_yaxis)):
-            if flags_yaxis[i] == 'a':
-                axs[i].set_ylim((-5, 185))
-                axs[i].yaxis.set_ticks(np.arange(0, 210, 30))
->>>>>>> 56a1c4fd
 
     # further adjustments
     plt.tight_layout()
