--- conflicted
+++ resolved
@@ -1,518 +1,514 @@
-""" 
-filename: plot_hall_cube.py
-
-The following functions are used for plotting data extracted from the Hall Sensor Cube. Mainly for 3D plots of the vector field.
-
-Author: Jona Buehler 2020
-
-Documentation and Updates by Nicholas Meinhardt, Maxwell Guerne-Kieferndorf (QZabre)
-                             nmeinhar@student.ethz.ch, gmaxwell@student.ethz.ch
-        
-Date: 09.10.2020
-"""
-
-########## Standard library imports ##########
-import numpy as np
-from numpy.linalg import norm
-import pandas as pd
-import matplotlib.pyplot as plt
-import matplotlib.cm as cm
-from matplotlib.colors import to_hex
-from mpl_toolkits.mplot3d import Axes3D
-from mpl_toolkits.mplot3d.art3d import Poly3DCollection
-import os
-import sys
-
-########## local imports ##########
-from modules.serial_reader import get_new_data_set
-
-
-def plot_set(SensorData, fig=None, ax=None, Pos=np.array([0, 0, 0]), Vecs=True,
-             Mag_label=False, Cont=False, Scat_Mag=False, Show=True,
-             title_on=True, cmin=None, cmax=None, single_comp=None, omit_64=False):
-    """
-    Generate 3d plot of measurement data, where a single (mean) magnetic field vector is provided for each sensor. 
-
-    Args:
-    - SensorData: measured (mean) values for all sensors as ndarray of size (#sensors, 3).
-    Note that the 64th senser used to be faulty, hence #sensor can be 63 or 64.
-    - Pos: 1d-array of length 3, containing the offset position of cube (which is position of sensor 49)
-    - fig, ax: Figure and Axis objects of matplotlib. 
-    - cmin, cmax: min and max of colormap for displaying magnetic field strength. 
-    If both any of them is None, the scale is chosen automatically based on the data
-    - Vecs: flag to switch on/off plotting of vectors
-    - Mag_label: flag to switch on/off dislaying the magnitudes of vectors next 
-    as labels next to the data points/arrows
-    - Scat_Mag: flag to switch on/off scatter plot (only points) of magnetic field
-    - Cont: flag to switch on/off plotting contours for z=const, i.e. flat surfaces with interpolation 
-    between data points and the surfaces are stacked on top of each other.
-    - Show: flag to switch on/off plt.show() command 
-    - title_on: flag to switch title on or off
-    If fig is not provided, a new figure with new axes are generated. 
-    Make sure to also provide an axes object if a figure is passed.
-    - single_comp: flag to choose how data should be plotted, possible values are None,'x','y','z','xy':
-    None: euclidian norm/magnitude of magnetic field vector. 'x', 'y', 'z': plot the according vector component.
-    'xy': euclidian norm of in-plane component of field (i.e. x,y components)
-    - omit_64: flag to include (False) or exclude (True) the 64th sensor
-
-    Return: fig, ax, (cf, cmin, cmax), u, v, w
-    - fig, ax: Figure and Axis objects of the created plot. 
-    - cf, cmin, cmax:
-    - u, v, w: vector components along x,y,z-axis in a suitable format for 3d-kjplotting
-    """
-    # initialize figure if not existing already
-    if fig == None:
-        # 3D Vector plot of magnetic flux
-        fig = plt.figure()
-        ax = fig.gca(projection='3d')
-        ax.set_xlabel("x [mm]")
-        ax.set_ylabel("y [mm]")
-        ax.set_zlabel("z [mm]")
-        ax.set_xlim(0, 15)
-        ax.set_ylim(0, 15)
-        ax.set_zlim(0, 15)
-
-    # initialize positions of sensors
-    x, y, z = np.meshgrid(np.arange(Pos[0], 20+Pos[0], 5),
-                          np.arange(Pos[1], 20+Pos[1], 5),
-                          np.arange(Pos[2], 20+Pos[2], 5))
-
-    # reshuffle the vector components of magnetic field, such that they are in the correct format
-    # u v, w: vector components along x,y,z-axis
-    u = np.zeros(np.shape(x))
-    v = np.zeros(np.shape(y))
-    w = np.zeros(np.shape(z))
-    for i in range(np.shape(x)[0]):
-        for j in range(np.shape(x)[1]):
-            for k in range(np.shape(x)[2]):
-                # if omit_64 and int(48+j+4*i-16*k)==63: #account for read failure of sensor 64
-                # account for read failure of sensor 64
-                if omit_64 and int(60+j-4*i-16*k) == 63:
-                    continue
-                else:
-                    # u[i,j,k] = SensorData[int(48+j+4*i-16*k),0]
-                    # v[i,j,k] = SensorData[int(48+j+4*i-16*k),1]
-                    # w[i,j,k] = SensorData[int(48+j+4*i-16*k),2]
-                    u[i, j, k] = SensorData[int(60+j-4*i-16*k), 0]
-                    v[i, j, k] = SensorData[int(60+j-4*i-16*k), 1]
-                    w[i, j, k] = SensorData[int(60+j-4*i-16*k), 2]
-
-    # choose how the data should be plotted
-    if single_comp == None:
-        mag = np.sqrt(u*u + v*v + w*w)
-    elif single_comp == 'x':
-        mag = u
-    elif single_comp == 'y':
-        mag = v
-    elif single_comp == 'z':
-        mag = w
-    elif single_comp == 'xy':
-        mag = np.sqrt(u*u + v*v)
-
-    # set limits for colormap if they are not provided yet
-    if cmin == None or cmax == None:
-        cmin = np.amin(mag) - 1
-        cmax = np.amax(mag) + 1
-
-    # create the actual plot
-    title = "Magnetic"
-    if Vecs:  # add vectors into plot, magnetic field strength used for color code
-        # get the correct color
-        cmap = cm.get_cmap('viridis')
-        normalized_mag = (mag - cmin) / (cmax - cmin)
-        print((cmin, cmax))
-        color_hex = np.zeros(np.shape(mag), dtype='U7')
-        for i in range(np.shape(mag)[0]):
-            for j in range(np.shape(mag)[1]):
-                for k in range(np.shape(mag)[2]):
-                    color_hex[i, j, k] = to_hex(
-                        cmap(normalized_mag)[i, j, k, :])
-        cf = ax.quiver(x, y, z, u, v, w, length=0.2,
-                       colors=color_hex.flatten(), arrow_length_ratio=0.3)
-        fig.colorbar(cf, ax=ax, label="|B| in mT")
-
-        title += " field /"
-        #ax.scatter(x,y,z, s=1)
-        title += " field /"
-    if Mag_label:  # add magnitude of magnetic field strength into plot
-        for i in range(np.shape(x)[0]):
-            for j in range(np.shape(x)[1]):
-                for k in range(np.shape(x)[2]):
-                    # if omit_64 and int(48+j+4*i-16*k)==63: #account for read failure of sensor 64
-                    # account for read failure of sensor 64
-                    if omit_64 and int(60+j-4*i-16*k) == 63:
-                        continue
-                    else:
-                        M = "%.2f" % (
-                            np.sqrt(u[i, j, k]**2 + v[i, j, k]**2 + w[i, j, k]**2))
-                        label = '#{}: {} mT'.format(60+j-4*i-16*k + 1, M)
-                        # label = '#{}: {} mT'.format(48+j+4*i-16*k + 1, M)
-                        ax.text(x[i, j, k], y[i, j, k], z[i, j, k], label)
-        title += " magnitude labels /"
-
-    cf = None
-    if Cont:  # add contours into plot
-        cf = ax.contourf(x[0], z[0], np.transpose(
-            mag[:, :, 0]), zdir='z', offset=0, vmin=cmin, vmax=cmax)  # , levels=20)
-        ax.contourf(x[1], z[1], np.transpose(mag[:, :, 1]),
-                    zdir='z', offset=5, vmin=cmin, vmax=cmax)  # , levels=20)
-        ax.contourf(x[2], z[2], np.transpose(mag[:, :, 2]), zdir='z',
-                    offset=10, vmin=cmin, vmax=cmax)  # , levels=20)
-        ax.contourf(x[3], z[3], np.transpose(mag[:, :, 3]), zdir='z',
-                    offset=15, vmin=cmin, vmax=cmax)  # , levels=20)
-
-        fig.colorbar(cf, ax=ax, boundaries=(cmin, cmax), label="|B| in mT")
-        title += " flux magnitudes"
-    if Scat_Mag:  # scatter plot
-        mag = mag.flatten()
-        cf = ax.scatter(x, y, z, s=1, c=mag, vmin=cmin, vmax=cmax)
-        fig.colorbar(cf, ax=ax, label="|B| in mT")
-        title += " flux magnitudes"
-
-    # if title ends with /, remove it
-    if title[-1] == '/':
-        title = title[:-1]
-
-    if title_on:
-        plt.title(title)
-    plt.tight_layout()
-    if Show:
-        plt.show()
-    return fig, ax, (cf, cmin, cmax), u, v, w
-
-
-def plot_many_sets(directory, filename="means_grid_points.csv", Vecs=True, Cont=False, Scat_Mag=False, save=False, omit_64=False):
-    """
-    Generate 3d plot of many datasets, for example originating from running grid-measurements.
-
-    Remark: if Scat_Mag = True or Cont = True, there are lots of colorbars, such that plot isn't 
-    visible if there are too many data. Needs to be fixed later!
-
-    Args:
-    - directory: directory where the data file(s) that need(s) to be read is (are) located
-    - filename: name of the data file that needs to be read
-    - Vecs: flag to switch on/off plotting of vectors
-    - Scat_Mag: flag to switch on/off scatter plot (only points) of magnetic field
-    - Cont: flag to switch on/off plotting contours for z=const, i.e. flat surfaces with interpolation 
-    between data points and the surfaces are stacked on top of each other. 
-    (This option is not reasonable if many z-layers are present)
-    - save: flag to save or not save the plot at the end
-    - omit_64: flag to include (False) or exclude (True) the 64th sensor
-    """
-    # 3D Vector plot of magnetic flux
-    fig = plt.figure()
-    ax = fig.gca(projection='3d')
-    ax.set_xlabel("x [mm]")
-    ax.set_ylabel("y [mm]")
-    ax.set_zlabel("z [mm]")
-    ax.set_zlim(0, 15)
-
-    cwd = os.getcwd()
-    access_rights = 0o755
-    filedir = cwd + directory
-    os.chmod(filedir, access_rights)    # won't have an effect on Windows
-
-    # read in the measurement data from csv files
-    mpoints = pd.read_csv(filedir + filename)
-    if sys.version_info[0] == 3:
-        mpoints = mpoints.to_numpy()  # use mpoints.values() if you use python 2
-    else:
-        mpoints = mpoints.values
-    if omit_64:
-        only_values = np.zeros((63, 3))  # ((np.shape(means))[0], 3))
-    else:
-        only_values = np.zeros((64, 3))
-
-    cmin = None
-    cmax = None
-    cbar_par = None
-    all_axes = []
-    for i in range(np.shape(mpoints)[0]):
-        meanname = "means_" + str(i+1) + ".csv"
-        means = pd.read_csv(filedir + meanname)
-        if sys.version_info[0] == 3:
-            means = means.to_numpy()  # use means.values() if you use python 2
-        else:
-            means = means.values
-        only_values[:, 0] = means[:, 0]
-        only_values[:, 1] = means[:, 2]
-        only_values[:, 2] = means[:, 4]
-        fig, ax, cbar_par, _, _, _ = plot_set(only_values, fig=fig, ax=ax, Pos=mpoints[i, 1:], Vecs=Vecs,
-                                              Cont=Cont, Scat_Mag=Scat_Mag, Show=False, title_on=False,
-                                              cmin=cmin, cmax=cmax, omit_64=omit_64)
-        cmin = cbar_par[1]
-        cmax = cbar_par[2]
-        all_axes.append(cbar_par[0])
-    if Scat_Mag:
-        fig.colorbar(all_axes[0], ax=ax, label="|B| in mT")
-
-    plt.title("Magnetic field")
-    if save:
-        if Scat_Mag:
-            plt.savefig(filedir + "plot_mags.png")
-        elif Vecs:
-            plt.savefig(filedir + "plot_vecs.png")
-    plt.show()
-
-
-def plot_stage_positions(directory, filename="means_grid_points.csv", save=False):
-    """
-    Plot the positions 
-
-    Args:
-    - directory is the path of the folder that contains the csv file 
-    - filename is the name of the csv file 
-    - save: flag to save or not save the plot at the end
-    """
-    # extract stage positions from csv file
-    cwd = os.getcwd()
-    access_rights = 0o755
-    filedir = cwd+directory
-    os.chmod(cwd+directory, access_rights)  # won't have an effect on Windows
-    mpoints = pd.read_csv(filedir+filename)
-    if sys.version_info[0] == 3:
-        mpoints = mpoints.to_numpy()  # use mpoints.values() if you use python 2
-    else:
-        mpoints = mpoints.values
-
-    # create plot
-    fig = plt.figure()
-    ax = fig.gca(projection='3d')
-    ax.set_xlabel("x [mm]")
-    ax.set_ylabel("y [mm]")
-    ax.set_zlabel("z [mm]")
-    ax.scatter(mpoints[:, 1], mpoints[:, 2], mpoints[:, 3])
-    for i in range(1, np.shape(mpoints)[0]):
-        vec = mpoints[i, 1:] - mpoints[i-1, 1:]
-        ax.quiver(mpoints[i-1, 1], mpoints[i-1, 2],
-                  mpoints[i-1, 3], vec[0], vec[1], vec[2])
-    plt.title("Stage Positions: Movement of each sensor w.r.t its initial position")
-    if save:
-        plt.savefig(filedir+"plot_"+filename[:-4]+".png")
-    plt.show()
-
-
-def plot_sensor_positions(Pos=np.array([0, 0, 0])):
-    """
-    Generate 3d plot of the positions of the Hall sensors 
-
-    Args:
-    - Pos: 1d-array of length 3, containing the offset position of cube (which is position of sensor 49)
-
-    Return: fig, ax: Figure and Axis objects of the created plot. 
-    """
-    # initialize figure if not existing already
-    fig = plt.figure()
-    ax = fig.gca(projection='3d')
-    ax.set_xlabel("x [mm]")
-    ax.set_ylabel("y [mm]")
-    ax.set_zlabel("z [mm]")
-    ax.set_xlim(0, 15)
-    ax.set_ylim(0, 15)
-    ax.set_zlim(0, 15)
-
-    # initialize positions of sensors
-    x, y, z = np.meshgrid(np.arange(Pos[0], 20+Pos[0], 5),
-                          np.arange(Pos[1], 20+Pos[1], 5),
-                          np.arange(Pos[2], 20+Pos[2], 5))
-
-    z_offsets = np.arange(Pos[2], 20+Pos[2], 5)
-    colors = np.array(['r', 'g', 'b', 'k'])
-
-    # reshuffle the vector components of magnetic field, such that they are in the correct format
-    # u v, w: vector components along x,y,z-axis
-    u = np.zeros(np.shape(x), dtype=int)
-    for i in range(np.shape(x)[0]):
-        for j in range(np.shape(x)[1]):
-            for k in range(np.shape(x)[2]):
-                u[i, j, k] = int(48+j+4*i-16*k)
-
-    # choose how the data should be plotted
-
-    for i in range(np.shape(x)[0]):
-        for j in range(np.shape(x)[1]):
-            for k in range(np.shape(x)[2]):
-                label = '#{}'.format(60+j-4*i-16*k + 1)
-                ax.text(x[i, j, k], y[i, j, k], z[i, j, k], label,
-                        color=colors[z_offsets == z[i, j, k]][0])
-
-    plt.title('sensor positions', pad=20)
-    plt.tight_layout()
-    # plt.show()
-
-    return fig, ax
-
-
-def plot_angle(vec):
-    """
-    Generate 3d plot of the normalized input vector and show the angle with respect to z axis
-
-    Arg: vec is a 3d, nonzero vector with x, y and z components
-    """
-    fig = plt.figure()
-    ax = fig.gca(projection='3d')
-
-    # normalize vector
-    mag = norm(vec)
-    vecn = vec/mag
-    ang = np.arccos(vec[2]/mag)
-    print(vecn)
-
-    ax.quiver(0.0, 0.0, 0.0, vecn[0], vecn[1], vecn[2], arrow_length_ratio=0.3)
-    ax.text(0.2, 0.2, 0.5, 'Angle: {:.1f} °'.format(np.degrees(ang)))
-
-    # add red triangle between vector and z-axis to illustrate angle
-    x = [0, 0, 0.8*vecn[0]]
-    y = [0, 0, 0.8*vecn[1]]
-    z = [0, 0.8, 0.8*vecn[2]]
-    vtx = [list(zip(x, y, z))]
-    tri = Poly3DCollection(vtx)
-    tri.set_color('red')
-    ax.add_collection3d(tri)
-
-    # axis settings
-    ax.set_xlim(-1.5, 1.5)
-    ax.set_ylim(-1.5, 1.5)
-    ax.set_zlim(-1.5, 1.5)
-    ax.set_xlabel("x")
-    ax.set_ylabel("y")
-    ax.set_zlabel("z")
-
-    plt.show()
-
-
-def plot_angle_spherical(vec):
-    """
-    Generate 3d spherical plot of the normalized input vector and show the corresponding angles theta and phi.
-
-    Arg: vec is a 3d, nonzero vector with x, y and z components
-    """
-    # normalize vector and estimate angles
-    vecn = vec / norm(vec)
-    theta = np.arccos(vec[2]/norm(vec))
-<<<<<<< HEAD
-    phi = np.arctan2(vec[1], vec[0])
-=======
-    phi = np.arctan(vec[1] / vec[0])
->>>>>>> 56a1c4fd
-
-    fig = plt.figure(figsize=plt.figaspect(1.))
-    ax = fig.add_subplot(111, projection='3d')
-
-    # plot arrows for x, y, z axis
-    length_axes = 2.4
-    ax.quiver(length_axes/2, 0, 0, length_axes, 0, 0, color='k',
-              arrow_length_ratio=0.08, pivot='tip', linewidth=1.1)
-    ax.quiver(0, length_axes/2, 0, 0, length_axes, 0, color='k',
-              arrow_length_ratio=0.08, pivot='tip', linewidth=1.1)
-    ax.quiver(0, 0, length_axes/2, 0, 0, length_axes, color='k',
-              arrow_length_ratio=0.08, pivot='tip', linewidth=1.1)
-    ax.text(1.45, 0, 0, 'x')
-    ax.text(0, 1.35, 0, 'y')
-    ax.text(0, 0, 1.3, 'z')
-
-    # create a sphere
-    u, v = np.mgrid[0:2*np.pi:16j, 0:np.pi:40j]
-    x = np.cos(u)*np.sin(v)
-    y = np.sin(u)*np.sin(v)
-    z = np.cos(v)
-    ax.plot_surface(x, y, z, color='k', rstride=1, cstride=1,
-                    alpha=0.05, antialiased=False, vmax=2)  # cmap=cm.gray,
-
-    # plot equator
-    u, v = np.mgrid[0:2*np.pi:40j, np.pi/2:np.pi/2:1j]
-    x = np.cos(u)*np.sin(v)
-    y = np.sin(u)*np.sin(v)
-    z = np.cos(v)
-    ax.plot_wireframe(x, y, z, color='k', linewidth=0.5)
-
-    # plot actual vector
-    ax.quiver(0.0, 0.0, 0.0, vecn[0], vecn[1], vecn[2],
-              arrow_length_ratio=0.2, color='b', linewidth=3)
-
-    # add red triangle between vector and z-axis to illustrate theta-angle
-    scaling_factor = 1.0
-    x = [0, 0, scaling_factor*vecn[0]]
-    y = [0, 0, scaling_factor*vecn[1]]
-    z = [0, scaling_factor, scaling_factor*vecn[2]]
-    vtx = [list(zip(x, y, z))]
-    tri = Poly3DCollection(vtx)
-    tri.set_color('red')
-    tri.set_alpha(0.3)
-    tri.set_linewidth(0.2)
-    ax.add_collection3d(tri)
-
-    # add red triangle between vector and x-axis in xy-plane to illustrate phi-angle
-    x = [0, scaling_factor, scaling_factor*vecn[0]]
-    y = [0, 0, scaling_factor*vecn[1]]
-    z = [0, 0, 0]
-    vtx = [list(zip(x, y, z))]
-    tri = Poly3DCollection(vtx)
-    tri.set_color('green')
-    tri.set_alpha(0.3)
-    tri.set_linewidth(0.2)
-    ax.add_collection3d(tri)
-
-    # print angles as title
-    ax.set_title('$\\theta$ = {:.1f} °\n $\\phi$ =  {:.1f} °'.format(
-        np.degrees(theta), np.degrees(phi)))
-
-    # switch off axes and planes in background, rotate to nice position.
-    ax.set_axis_off()
-    ax.view_init(30, 45)
-    plt.show()
-
-
-if __name__ == "__main__":
-    directory = '\\data_sets\\set_4_centered\\'
-    plot_stage_positions(directory)
-    plot_many_sets(directory, Vecs=True, Cont=False, Scat_Mag=False)
-
-    """
-    mode = str(input('Do you want to create a new dataset? (yes/no)'))
-    if mode == 'yes':
-        inter = bool(float(input("Interactive mode? (Yes=1/No=0):")))
-        SensorDataF = pd.read_csv(get_new_data_set(interactive=inter)) #replace by filename if it already exists
-    elif mode == 'no':
-        filename= str(input('Enter file name/path from current work directoy (with postfix .csv):'))
-        try:
-            SensorDataF = pd.read_csv(filename)
-        except:
-            print("File does not exist!")
-    else:
-        print("Invalid Input!")
-        exit()
-    whats_what = SensorDataF.columns
-    SensorData = SensorDataF.to_numpy()
-
-    assert(np.shape(SensorData)[0] == 63), "Measurement failure! Try again!"  #actually it should be 64 but one sensor doesn't work!
-
-    #Some additional post processing:
-    All_Mags = np.zeros(np.shape(SensorData)[0])
-    All_Mags = norm(SensorData[:, 2:], axis=1)
-    print('Maximal Magnitude: ', max(All_Mags), 'mT at Sensor #', np.argmax(All_Mags)+1)
-
-    plot_set(SensorData[:,2:])
-
-
-
-
-#####################################################
-
-    u[0,0,0] = SensorData[63,2]
-    v[0,0,0] = SensorData[63,3]
-    w[0,0,0] = SensorData[63,4]
-
-    u[1,0,0] = SensorData[62,2] #-1
-    v[1,0,0] = SensorData[62,3]
-    w[1,0,0] = SensorData[62,4]
-
-    u[0,1,0] = SensorData[11,2] #-4
-    v[0,1,0] = SensorData[11,3]
-    w[0,1,0] = SensorData[11,4]
-
-    u[0,0,1] = SensorData[31,2] #+16
-    v[0,0,1] = SensorData[31,3]
-    w[0,0,1] = SensorData[31,4]
-    """
-
+""" 
+filename: plot_hall_cube.py
+
+The following functions are used for plotting data extracted from the Hall Sensor Cube. Mainly for 3D plots of the vector field.
+
+Author: Jona Buehler 2020
+
+Documentation and Updates by Nicholas Meinhardt, Maxwell Guerne-Kieferndorf (QZabre)
+                             nmeinhar@student.ethz.ch, gmaxwell@student.ethz.ch
+        
+Date: 09.10.2020
+"""
+
+########## Standard library imports ##########
+import numpy as np
+from numpy.linalg import norm
+import pandas as pd
+import matplotlib.pyplot as plt
+import matplotlib.cm as cm
+from matplotlib.colors import to_hex
+from mpl_toolkits.mplot3d import Axes3D
+from mpl_toolkits.mplot3d.art3d import Poly3DCollection
+import os
+import sys
+
+########## local imports ##########
+from modules.serial_reader import get_new_data_set
+
+
+def plot_set(SensorData, fig=None, ax=None, Pos=np.array([0, 0, 0]), Vecs=True,
+             Mag_label=False, Cont=False, Scat_Mag=False, Show=True,
+             title_on=True, cmin=None, cmax=None, single_comp=None, omit_64=False):
+    """
+    Generate 3d plot of measurement data, where a single (mean) magnetic field vector is provided for each sensor. 
+
+    Args:
+    - SensorData: measured (mean) values for all sensors as ndarray of size (#sensors, 3).
+    Note that the 64th senser used to be faulty, hence #sensor can be 63 or 64.
+    - Pos: 1d-array of length 3, containing the offset position of cube (which is position of sensor 49)
+    - fig, ax: Figure and Axis objects of matplotlib. 
+    - cmin, cmax: min and max of colormap for displaying magnetic field strength. 
+    If both any of them is None, the scale is chosen automatically based on the data
+    - Vecs: flag to switch on/off plotting of vectors
+    - Mag_label: flag to switch on/off dislaying the magnitudes of vectors next 
+    as labels next to the data points/arrows
+    - Scat_Mag: flag to switch on/off scatter plot (only points) of magnetic field
+    - Cont: flag to switch on/off plotting contours for z=const, i.e. flat surfaces with interpolation 
+    between data points and the surfaces are stacked on top of each other.
+    - Show: flag to switch on/off plt.show() command 
+    - title_on: flag to switch title on or off
+    If fig is not provided, a new figure with new axes are generated. 
+    Make sure to also provide an axes object if a figure is passed.
+    - single_comp: flag to choose how data should be plotted, possible values are None,'x','y','z','xy':
+    None: euclidian norm/magnitude of magnetic field vector. 'x', 'y', 'z': plot the according vector component.
+    'xy': euclidian norm of in-plane component of field (i.e. x,y components)
+    - omit_64: flag to include (False) or exclude (True) the 64th sensor
+
+    Return: fig, ax, (cf, cmin, cmax), u, v, w
+    - fig, ax: Figure and Axis objects of the created plot. 
+    - cf, cmin, cmax:
+    - u, v, w: vector components along x,y,z-axis in a suitable format for 3d-kjplotting
+    """
+    # initialize figure if not existing already
+    if fig == None:
+        # 3D Vector plot of magnetic flux
+        fig = plt.figure()
+        ax = fig.gca(projection='3d')
+        ax.set_xlabel("x [mm]")
+        ax.set_ylabel("y [mm]")
+        ax.set_zlabel("z [mm]")
+        ax.set_xlim(0, 15)
+        ax.set_ylim(0, 15)
+        ax.set_zlim(0, 15)
+
+    # initialize positions of sensors
+    x, y, z = np.meshgrid(np.arange(Pos[0], 20+Pos[0], 5),
+                          np.arange(Pos[1], 20+Pos[1], 5),
+                          np.arange(Pos[2], 20+Pos[2], 5))
+
+    # reshuffle the vector components of magnetic field, such that they are in the correct format
+    # u v, w: vector components along x,y,z-axis
+    u = np.zeros(np.shape(x))
+    v = np.zeros(np.shape(y))
+    w = np.zeros(np.shape(z))
+    for i in range(np.shape(x)[0]):
+        for j in range(np.shape(x)[1]):
+            for k in range(np.shape(x)[2]):
+                # if omit_64 and int(48+j+4*i-16*k)==63: #account for read failure of sensor 64
+                # account for read failure of sensor 64
+                if omit_64 and int(60+j-4*i-16*k) == 63:
+                    continue
+                else:
+                    # u[i,j,k] = SensorData[int(48+j+4*i-16*k),0]
+                    # v[i,j,k] = SensorData[int(48+j+4*i-16*k),1]
+                    # w[i,j,k] = SensorData[int(48+j+4*i-16*k),2]
+                    u[i, j, k] = SensorData[int(60+j-4*i-16*k), 0]
+                    v[i, j, k] = SensorData[int(60+j-4*i-16*k), 1]
+                    w[i, j, k] = SensorData[int(60+j-4*i-16*k), 2]
+
+    # choose how the data should be plotted
+    if single_comp == None:
+        mag = np.sqrt(u*u + v*v + w*w)
+    elif single_comp == 'x':
+        mag = u
+    elif single_comp == 'y':
+        mag = v
+    elif single_comp == 'z':
+        mag = w
+    elif single_comp == 'xy':
+        mag = np.sqrt(u*u + v*v)
+
+    # set limits for colormap if they are not provided yet
+    if cmin == None or cmax == None:
+        cmin = np.amin(mag) - 1
+        cmax = np.amax(mag) + 1
+
+    # create the actual plot
+    title = "Magnetic"
+    if Vecs:  # add vectors into plot, magnetic field strength used for color code
+        # get the correct color
+        cmap = cm.get_cmap('viridis')
+        normalized_mag = (mag - cmin) / (cmax - cmin)
+        print((cmin, cmax))
+        color_hex = np.zeros(np.shape(mag), dtype='U7')
+        for i in range(np.shape(mag)[0]):
+            for j in range(np.shape(mag)[1]):
+                for k in range(np.shape(mag)[2]):
+                    color_hex[i, j, k] = to_hex(
+                        cmap(normalized_mag)[i, j, k, :])
+        cf = ax.quiver(x, y, z, u, v, w, length=0.2,
+                       colors=color_hex.flatten(), arrow_length_ratio=0.3)
+        fig.colorbar(cf, ax=ax, label="|B| in mT")
+
+        title += " field /"
+        #ax.scatter(x,y,z, s=1)
+        title += " field /"
+    if Mag_label:  # add magnitude of magnetic field strength into plot
+        for i in range(np.shape(x)[0]):
+            for j in range(np.shape(x)[1]):
+                for k in range(np.shape(x)[2]):
+                    # if omit_64 and int(48+j+4*i-16*k)==63: #account for read failure of sensor 64
+                    # account for read failure of sensor 64
+                    if omit_64 and int(60+j-4*i-16*k) == 63:
+                        continue
+                    else:
+                        M = "%.2f" % (
+                            np.sqrt(u[i, j, k]**2 + v[i, j, k]**2 + w[i, j, k]**2))
+                        label = '#{}: {} mT'.format(60+j-4*i-16*k + 1, M)
+                        # label = '#{}: {} mT'.format(48+j+4*i-16*k + 1, M)
+                        ax.text(x[i, j, k], y[i, j, k], z[i, j, k], label)
+        title += " magnitude labels /"
+
+    cf = None
+    if Cont:  # add contours into plot
+        cf = ax.contourf(x[0], z[0], np.transpose(
+            mag[:, :, 0]), zdir='z', offset=0, vmin=cmin, vmax=cmax)  # , levels=20)
+        ax.contourf(x[1], z[1], np.transpose(mag[:, :, 1]),
+                    zdir='z', offset=5, vmin=cmin, vmax=cmax)  # , levels=20)
+        ax.contourf(x[2], z[2], np.transpose(mag[:, :, 2]), zdir='z',
+                    offset=10, vmin=cmin, vmax=cmax)  # , levels=20)
+        ax.contourf(x[3], z[3], np.transpose(mag[:, :, 3]), zdir='z',
+                    offset=15, vmin=cmin, vmax=cmax)  # , levels=20)
+
+        fig.colorbar(cf, ax=ax, boundaries=(cmin, cmax), label="|B| in mT")
+        title += " flux magnitudes"
+    if Scat_Mag:  # scatter plot
+        mag = mag.flatten()
+        cf = ax.scatter(x, y, z, s=1, c=mag, vmin=cmin, vmax=cmax)
+        fig.colorbar(cf, ax=ax, label="|B| in mT")
+        title += " flux magnitudes"
+
+    # if title ends with /, remove it
+    if title[-1] == '/':
+        title = title[:-1]
+
+    if title_on:
+        plt.title(title)
+    plt.tight_layout()
+    if Show:
+        plt.show()
+    return fig, ax, (cf, cmin, cmax), u, v, w
+
+
+def plot_many_sets(directory, filename="means_grid_points.csv", Vecs=True, Cont=False, Scat_Mag=False, save=False, omit_64=False):
+    """
+    Generate 3d plot of many datasets, for example originating from running grid-measurements.
+
+    Remark: if Scat_Mag = True or Cont = True, there are lots of colorbars, such that plot isn't 
+    visible if there are too many data. Needs to be fixed later!
+
+    Args:
+    - directory: directory where the data file(s) that need(s) to be read is (are) located
+    - filename: name of the data file that needs to be read
+    - Vecs: flag to switch on/off plotting of vectors
+    - Scat_Mag: flag to switch on/off scatter plot (only points) of magnetic field
+    - Cont: flag to switch on/off plotting contours for z=const, i.e. flat surfaces with interpolation 
+    between data points and the surfaces are stacked on top of each other. 
+    (This option is not reasonable if many z-layers are present)
+    - save: flag to save or not save the plot at the end
+    - omit_64: flag to include (False) or exclude (True) the 64th sensor
+    """
+    # 3D Vector plot of magnetic flux
+    fig = plt.figure()
+    ax = fig.gca(projection='3d')
+    ax.set_xlabel("x [mm]")
+    ax.set_ylabel("y [mm]")
+    ax.set_zlabel("z [mm]")
+    ax.set_zlim(0, 15)
+
+    cwd = os.getcwd()
+    access_rights = 0o755
+    filedir = cwd + directory
+    os.chmod(filedir, access_rights)    # won't have an effect on Windows
+
+    # read in the measurement data from csv files
+    mpoints = pd.read_csv(filedir + filename)
+    if sys.version_info[0] == 3:
+        mpoints = mpoints.to_numpy()  # use mpoints.values() if you use python 2
+    else:
+        mpoints = mpoints.values
+    if omit_64:
+        only_values = np.zeros((63, 3))  # ((np.shape(means))[0], 3))
+    else:
+        only_values = np.zeros((64, 3))
+
+    cmin = None
+    cmax = None
+    cbar_par = None
+    all_axes = []
+    for i in range(np.shape(mpoints)[0]):
+        meanname = "means_" + str(i+1) + ".csv"
+        means = pd.read_csv(filedir + meanname)
+        if sys.version_info[0] == 3:
+            means = means.to_numpy()  # use means.values() if you use python 2
+        else:
+            means = means.values
+        only_values[:, 0] = means[:, 0]
+        only_values[:, 1] = means[:, 2]
+        only_values[:, 2] = means[:, 4]
+        fig, ax, cbar_par, _, _, _ = plot_set(only_values, fig=fig, ax=ax, Pos=mpoints[i, 1:], Vecs=Vecs,
+                                              Cont=Cont, Scat_Mag=Scat_Mag, Show=False, title_on=False,
+                                              cmin=cmin, cmax=cmax, omit_64=omit_64)
+        cmin = cbar_par[1]
+        cmax = cbar_par[2]
+        all_axes.append(cbar_par[0])
+    if Scat_Mag:
+        fig.colorbar(all_axes[0], ax=ax, label="|B| in mT")
+
+    plt.title("Magnetic field")
+    if save:
+        if Scat_Mag:
+            plt.savefig(filedir + "plot_mags.png")
+        elif Vecs:
+            plt.savefig(filedir + "plot_vecs.png")
+    plt.show()
+
+
+def plot_stage_positions(directory, filename="means_grid_points.csv", save=False):
+    """
+    Plot the positions 
+
+    Args:
+    - directory is the path of the folder that contains the csv file 
+    - filename is the name of the csv file 
+    - save: flag to save or not save the plot at the end
+    """
+    # extract stage positions from csv file
+    cwd = os.getcwd()
+    access_rights = 0o755
+    filedir = cwd+directory
+    os.chmod(cwd+directory, access_rights)  # won't have an effect on Windows
+    mpoints = pd.read_csv(filedir+filename)
+    if sys.version_info[0] == 3:
+        mpoints = mpoints.to_numpy()  # use mpoints.values() if you use python 2
+    else:
+        mpoints = mpoints.values
+
+    # create plot
+    fig = plt.figure()
+    ax = fig.gca(projection='3d')
+    ax.set_xlabel("x [mm]")
+    ax.set_ylabel("y [mm]")
+    ax.set_zlabel("z [mm]")
+    ax.scatter(mpoints[:, 1], mpoints[:, 2], mpoints[:, 3])
+    for i in range(1, np.shape(mpoints)[0]):
+        vec = mpoints[i, 1:] - mpoints[i-1, 1:]
+        ax.quiver(mpoints[i-1, 1], mpoints[i-1, 2],
+                  mpoints[i-1, 3], vec[0], vec[1], vec[2])
+    plt.title("Stage Positions: Movement of each sensor w.r.t its initial position")
+    if save:
+        plt.savefig(filedir+"plot_"+filename[:-4]+".png")
+    plt.show()
+
+
+def plot_sensor_positions(Pos=np.array([0, 0, 0])):
+    """
+    Generate 3d plot of the positions of the Hall sensors 
+
+    Args:
+    - Pos: 1d-array of length 3, containing the offset position of cube (which is position of sensor 49)
+
+    Return: fig, ax: Figure and Axis objects of the created plot. 
+    """
+    # initialize figure if not existing already
+    fig = plt.figure()
+    ax = fig.gca(projection='3d')
+    ax.set_xlabel("x [mm]")
+    ax.set_ylabel("y [mm]")
+    ax.set_zlabel("z [mm]")
+    ax.set_xlim(0, 15)
+    ax.set_ylim(0, 15)
+    ax.set_zlim(0, 15)
+
+    # initialize positions of sensors
+    x, y, z = np.meshgrid(np.arange(Pos[0], 20+Pos[0], 5),
+                          np.arange(Pos[1], 20+Pos[1], 5),
+                          np.arange(Pos[2], 20+Pos[2], 5))
+
+    z_offsets = np.arange(Pos[2], 20+Pos[2], 5)
+    colors = np.array(['r', 'g', 'b', 'k'])
+
+    # reshuffle the vector components of magnetic field, such that they are in the correct format
+    # u v, w: vector components along x,y,z-axis
+    u = np.zeros(np.shape(x), dtype=int)
+    for i in range(np.shape(x)[0]):
+        for j in range(np.shape(x)[1]):
+            for k in range(np.shape(x)[2]):
+                u[i, j, k] = int(48+j+4*i-16*k)
+
+    # choose how the data should be plotted
+
+    for i in range(np.shape(x)[0]):
+        for j in range(np.shape(x)[1]):
+            for k in range(np.shape(x)[2]):
+                label = '#{}'.format(60+j-4*i-16*k + 1)
+                ax.text(x[i, j, k], y[i, j, k], z[i, j, k], label,
+                        color=colors[z_offsets == z[i, j, k]][0])
+
+    plt.title('sensor positions', pad=20)
+    plt.tight_layout()
+    # plt.show()
+
+    return fig, ax
+
+
+def plot_angle(vec):
+    """
+    Generate 3d plot of the normalized input vector and show the angle with respect to z axis
+
+    Arg: vec is a 3d, nonzero vector with x, y and z components
+    """
+    fig = plt.figure()
+    ax = fig.gca(projection='3d')
+
+    # normalize vector
+    mag = norm(vec)
+    vecn = vec/mag
+    ang = np.arccos(vec[2]/mag)
+    print(vecn)
+
+    ax.quiver(0.0, 0.0, 0.0, vecn[0], vecn[1], vecn[2], arrow_length_ratio=0.3)
+    ax.text(0.2, 0.2, 0.5, 'Angle: {:.1f} °'.format(np.degrees(ang)))
+
+    # add red triangle between vector and z-axis to illustrate angle
+    x = [0, 0, 0.8*vecn[0]]
+    y = [0, 0, 0.8*vecn[1]]
+    z = [0, 0.8, 0.8*vecn[2]]
+    vtx = [list(zip(x, y, z))]
+    tri = Poly3DCollection(vtx)
+    tri.set_color('red')
+    ax.add_collection3d(tri)
+
+    # axis settings
+    ax.set_xlim(-1.5, 1.5)
+    ax.set_ylim(-1.5, 1.5)
+    ax.set_zlim(-1.5, 1.5)
+    ax.set_xlabel("x")
+    ax.set_ylabel("y")
+    ax.set_zlabel("z")
+
+    plt.show()
+
+
+def plot_angle_spherical(vec):
+    """
+    Generate 3d spherical plot of the normalized input vector and show the corresponding angles theta and phi.
+
+    Arg: vec is a 3d, nonzero vector with x, y and z components
+    """
+    # normalize vector and estimate angles
+    vecn = vec / norm(vec)
+    theta = np.arccos(vec[2]/norm(vec))
+    phi = np.arctan2(vec[1], vec[0])
+
+    fig = plt.figure(figsize=plt.figaspect(1.))
+    ax = fig.add_subplot(111, projection='3d')
+
+    # plot arrows for x, y, z axis
+    length_axes = 2.4
+    ax.quiver(length_axes/2, 0, 0, length_axes, 0, 0, color='k',
+              arrow_length_ratio=0.08, pivot='tip', linewidth=1.1)
+    ax.quiver(0, length_axes/2, 0, 0, length_axes, 0, color='k',
+              arrow_length_ratio=0.08, pivot='tip', linewidth=1.1)
+    ax.quiver(0, 0, length_axes/2, 0, 0, length_axes, color='k',
+              arrow_length_ratio=0.08, pivot='tip', linewidth=1.1)
+    ax.text(1.45, 0, 0, 'x')
+    ax.text(0, 1.35, 0, 'y')
+    ax.text(0, 0, 1.3, 'z')
+
+    # create a sphere
+    u, v = np.mgrid[0:2*np.pi:16j, 0:np.pi:40j]
+    x = np.cos(u)*np.sin(v)
+    y = np.sin(u)*np.sin(v)
+    z = np.cos(v)
+    ax.plot_surface(x, y, z, color='k', rstride=1, cstride=1,
+                    alpha=0.05, antialiased=False, vmax=2)  # cmap=cm.gray,
+
+    # plot equator
+    u, v = np.mgrid[0:2*np.pi:40j, np.pi/2:np.pi/2:1j]
+    x = np.cos(u)*np.sin(v)
+    y = np.sin(u)*np.sin(v)
+    z = np.cos(v)
+    ax.plot_wireframe(x, y, z, color='k', linewidth=0.5)
+
+    # plot actual vector
+    ax.quiver(0.0, 0.0, 0.0, vecn[0], vecn[1], vecn[2],
+              arrow_length_ratio=0.2, color='b', linewidth=3)
+
+    # add red triangle between vector and z-axis to illustrate theta-angle
+    scaling_factor = 1.0
+    x = [0, 0, scaling_factor*vecn[0]]
+    y = [0, 0, scaling_factor*vecn[1]]
+    z = [0, scaling_factor, scaling_factor*vecn[2]]
+    vtx = [list(zip(x, y, z))]
+    tri = Poly3DCollection(vtx)
+    tri.set_color('red')
+    tri.set_alpha(0.3)
+    tri.set_linewidth(0.2)
+    ax.add_collection3d(tri)
+
+    # add red triangle between vector and x-axis in xy-plane to illustrate phi-angle
+    x = [0, scaling_factor, scaling_factor*vecn[0]]
+    y = [0, 0, scaling_factor*vecn[1]]
+    z = [0, 0, 0]
+    vtx = [list(zip(x, y, z))]
+    tri = Poly3DCollection(vtx)
+    tri.set_color('green')
+    tri.set_alpha(0.3)
+    tri.set_linewidth(0.2)
+    ax.add_collection3d(tri)
+
+    # print angles as title
+    ax.set_title('$\\theta$ = {:.1f} °\n $\\phi$ =  {:.1f} °'.format(
+        np.degrees(theta), np.degrees(phi)))
+
+    # switch off axes and planes in background, rotate to nice position.
+    ax.set_axis_off()
+    ax.view_init(30, 45)
+    plt.show()
+
+
+if __name__ == "__main__":
+    directory = '\\data_sets\\set_4_centered\\'
+    plot_stage_positions(directory)
+    plot_many_sets(directory, Vecs=True, Cont=False, Scat_Mag=False)
+
+    """
+    mode = str(input('Do you want to create a new dataset? (yes/no)'))
+    if mode == 'yes':
+        inter = bool(float(input("Interactive mode? (Yes=1/No=0):")))
+        SensorDataF = pd.read_csv(get_new_data_set(interactive=inter)) #replace by filename if it already exists
+    elif mode == 'no':
+        filename= str(input('Enter file name/path from current work directoy (with postfix .csv):'))
+        try:
+            SensorDataF = pd.read_csv(filename)
+        except:
+            print("File does not exist!")
+    else:
+        print("Invalid Input!")
+        exit()
+    whats_what = SensorDataF.columns
+    SensorData = SensorDataF.to_numpy()
+
+    assert(np.shape(SensorData)[0] == 63), "Measurement failure! Try again!"  #actually it should be 64 but one sensor doesn't work!
+
+    #Some additional post processing:
+    All_Mags = np.zeros(np.shape(SensorData)[0])
+    All_Mags = norm(SensorData[:, 2:], axis=1)
+    print('Maximal Magnitude: ', max(All_Mags), 'mT at Sensor #', np.argmax(All_Mags)+1)
+
+    plot_set(SensorData[:,2:])
+
+
+
+
+#####################################################
+
+    u[0,0,0] = SensorData[63,2]
+    v[0,0,0] = SensorData[63,3]
+    w[0,0,0] = SensorData[63,4]
+
+    u[1,0,0] = SensorData[62,2] #-1
+    v[1,0,0] = SensorData[62,3]
+    w[1,0,0] = SensorData[62,4]
+
+    u[0,1,0] = SensorData[11,2] #-4
+    v[0,1,0] = SensorData[11,3]
+    w[0,1,0] = SensorData[11,4]
+
+    u[0,0,1] = SensorData[31,2] #+16
+    v[0,0,1] = SensorData[31,3]
+    w[0,0,1] = SensorData[31,4]
+    """
+