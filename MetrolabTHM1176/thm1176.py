#! /usr/bin/env python

# Tesla - A ROS-based framework for performing magnetic manipulation
#
# Copyright 2018 Multi Scale Robotics Lab
#
# Licensed under the Apache License, Version 2.0 (the "License");
# you may not use this file except in compliance with the License.
# You may obtain a copy of the License at
#
#   http://www.apache.org/licenses/LICENSE-2.0
#
# Unless required by applicable law or agreed to in writing, software
# distributed under the License is distributed on an "AS IS" BASIS,
# WITHOUT WARRANTIES OR CONDITIONS OF ANY KIND, either express or implied.
# See the License for the specific language governing permissions and
# limitations under the License.


import usbtmc
import numpy as np
import logging
from time import sleep, time

class MetrolabTHM1176Node(object):

    def __init__(self, average_count = 10, unit = "MT", sense_range_upper = "0.1 T",
                 posx = 0.0, posy = 0.0, posz = 0.0, frequency = 5.0):

        logging.basicConfig(filename='metrolab.log', level=logging.DEBUG)
        
        self.is_open = False

        self.sensor = usbtmc.Instrument(0x1bfa, 0x0498)
        ret = self.sensor.ask("*IDN?")
        print(ret)
        # if ret != "Metrolab Technology SA,THM1176-MF":
        #     raise(OSError, "Error opening Metrolab device")
        # else:
        #     self.is_open = True

        self.average_count = average_count
        self.unit = unit
        self.sense_range_upper = sense_range_upper # can be 0.1, 0.3, 1 or 3

        # Write settings to device
        #self.sensor.write(":format:data default")
        self.sensor.write(":average:count " + str(self.average_count))
        self.sensor.write(":unit " + self.unit)
        self.sensor.write(":sense:range:upper " + self.sense_range_upper)
        self.sensor.write(":sense:flux:range:auto off")
       
        logging.debug('range upper %s', self.sensor.ask(":sense:range:upper?"))

        self.posx = posx
        self.posy = posy
        self.posz = posz
        self.frequency = frequency

        logging.info('... End init')

        
    def calibrate(self):
        self.sensor.write(":calibration:initiate")
        self.sensor.write(":calibration:state on")
        
    
    def setAveragingCount(self, num_meas):
        avg_max = int(self.sensor.ask(":average:count? maximum"))
        
        if num_meas <= avg_max and num_meas > 0:
            self.sensor.write(":average:count " + str(num_meas))
            return True
        else:
            print("MetrolabTHM1176:setAveragingCount: value has to be between 1 and " + str(avg_max))
            return False

    
    def getNumMeasurements(self):
        ret = self.sensor.ask(':CALC:AVER:COUNT?')
        return int(ret)
    
            
    def measureFieldmT(self):
        Bx = float(self.sensor.ask(':measure:scalar:flux:x? 0.01T,5').strip('MT'))
        By = float(self.sensor.ask(":measure:y? 0.01T,5").strip('MT'))
        Bz = float(self.sensor.ask(":measure:z? 0.01T,5").strip('MT'))
        
        return [Bx, By, Bz]
    
    def measureFieldArraymT(self, num_meas=10, trig_period='MIN'):
        #self.setAveragingCount(num_meas)
        # num_meas must be between 1 and 2048
        if isinstance(trig_period, float):
            arg = str(trig_period) + 'S'
        else:
            arg = trig_period
        
        node.sensor.write(":TRIG:TIM " + arg)
        node.sensor.write(":TRIG:SOUR TIM")
        
        ret = self.sensor.ask(":READ:array:x? " + str(num_meas) + ", 0.01T,5")
        Bx_str = ret.split(",")
        Bx = []
        for val in Bx_str:
            Bx.append(float(val.strip('MT')))
        
        ret = self.sensor.ask(":READ:array:y? " + str(num_meas) + ", 0.01T,5")
        By_str = ret.split(",")
        By = []
        for val in By_str:
            By.append(float(val.strip('MT')))
            
        ret = self.sensor.ask(":READ:array:z? " + str(num_meas) + ", 0.01T,5")
        Bz_str = ret.split(",")
        Bz = []
        for val in Bz_str:
            Bz.append(float(val.strip('MT')))
        
        if (len(Bx) != num_meas or len(By) != num_meas or len(Bz) != num_meas):
            raise ValueError("length of Bx, By, Bz do not match num_meas")
        
        node.sensor.write(":TRIG:SOUR DEF")

        return [Bx, By, Bz]
    
    # added by gmaxwell
    def timeFieldMeas(self, num_meas=10):

        direct_vals = []
        
        for k in range(num_meas):
            node.sensor.write(":INIT")
            ret1 = node.sensor.ask(":FETC:X? 5")
            ret2 = node.sensor.ask(":FETC:Y? 5")
            ret3 = node.sensor.ask(":FETC:Z? 5")
            ret4 = node.sensor.ask(":FETC:TIM?")
                
            direct_vals.append([ret1,ret2,ret3,ret4])
        
        B_at_time = []
        start_time = int(direct_vals[0][3])
        for item in direct_vals:
            Bx = float(item[0])
            By = float(item[1])
            Bz = float(item[2])
            abs_time = int(item[3],0)
            time = round(1e-6 * (abs_time-start_time),2)
            
            B_at_time.append([Bx,By,Bz,time])
            
        if (len(Bx) != num_meas or len(By) != num_meas or len(Bz) != num_meas):
            raise ValueError("length of Bx, By, Bz do not match num_meas")
        
        return B_at_time
    
        
    def getAvailableUnits(self):
        unit_str = self.sensor.ask(":UNIT:ALL?")
        return unit_str.split(',')
    
    
    def getUnit(self):
        units_str = self.sensor.ask(":UNIT?")
        return units_str
    
    
    def getAvailableSenseRangeUpper(self):
        upper_str = self.sensor.ask(':SENS:ALL?')
        return upper_str.split(',')
    
        
    def getSenseRangeUpper(self):
        upper_str = self.sensor.ask(":SENSE:RANGE:UPPER?")
        return upper_str
    
    
    def setAutoRangeEnabled(self, on):
        str = 'ON' if on else 'OFF'
        self.sensor.write(':SENS:AUTO ' + str)
        
    
    def isAutoRangeEnabled(self):
        ret = self.sensor.ask(':SENS:AUTO?')
        return ret == 'ON'
    
    # added by gmaxwell
    def readMemory(self):
        filedir = self.sensor.ask(':MMEM:CAT?')
        return filedir
        
    
    # context manager to ba able to use a with...as... statement    
    def __enter__(self):
        if not self.sensor.connected:
            self.sensor.open()
            
        return self
    
    
    def __exit__(self, type, value, traceback):
        if self.sensor.connected:
            self.sensor.close()
            return not self.sensor.connected
        else:
            return isinstance(value, TypeError)
        
        
if __name__ == '__main__':
<<<<<<< HEAD
    node = MetrolabTHM1176Node()
    # node.calibrate()
    # Continuously measure and publish mag field until shutdown

    k = 0
    while k < 10:
        field=node.measureFieldmT()
        print(node.getUnit())
        k = k+1
        
        print("Measured Field: [%f,%f,%f]\n"%(field[0],field[1],field[2]))
        
        sleep(1)
=======
    with MetrolabTHM1176Node(sense_range_upper="0.3 T") as node:
        node.measureFieldArraymT(35)
>>>>>>> f48bed68
<|MERGE_RESOLUTION|>--- conflicted
+++ resolved
@@ -91,13 +91,13 @@
     def measureFieldArraymT(self, num_meas=10, trig_period='MIN'):
         #self.setAveragingCount(num_meas)
         # num_meas must be between 1 and 2048
-        if isinstance(trig_period, float):
-            arg = str(trig_period) + 'S'
-        else:
-            arg = trig_period
-        
-        node.sensor.write(":TRIG:TIM " + arg)
-        node.sensor.write(":TRIG:SOUR TIM")
+        # if isinstance(trig_period, float):
+        #     arg = str(trig_period) + 'S'
+        # else:
+        #     arg = trig_period
+        
+        # node.sensor.write(":TRIG:TIM " + arg)
+        # node.sensor.write(":TRIG:SOUR TIM")
         
         ret = self.sensor.ask(":READ:array:x? " + str(num_meas) + ", 0.01T,5")
         Bx_str = ret.split(",")
@@ -120,7 +120,7 @@
         if (len(Bx) != num_meas or len(By) != num_meas or len(Bz) != num_meas):
             raise ValueError("length of Bx, By, Bz do not match num_meas")
         
-        node.sensor.write(":TRIG:SOUR DEF")
+        # node.sensor.write(":TRIG:SOUR DEF")
 
         return [Bx, By, Bz]
     
@@ -207,21 +207,5 @@
         
         
 if __name__ == '__main__':
-<<<<<<< HEAD
-    node = MetrolabTHM1176Node()
-    # node.calibrate()
-    # Continuously measure and publish mag field until shutdown
-
-    k = 0
-    while k < 10:
-        field=node.measureFieldmT()
-        print(node.getUnit())
-        k = k+1
-        
-        print("Measured Field: [%f,%f,%f]\n"%(field[0],field[1],field[2]))
-        
-        sleep(1)
-=======
     with MetrolabTHM1176Node(sense_range_upper="0.3 T") as node:
-        node.measureFieldArraymT(35)
->>>>>>> f48bed68
+        node.measureFieldArraymT(35)