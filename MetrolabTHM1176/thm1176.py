#! /usr/bin/env python

# Tesla - A ROS-based framework for performing magnetic manipulation
#
# Copyright 2018 Multi Scale Robotics Lab
#
# Licensed under the Apache License, Version 2.0 (the "License");
# you may not use this file except in compliance with the License.
# You may obtain a copy of the License at
#
#   http://www.apache.org/licenses/LICENSE-2.0
#
# Unless required by applicable law or agreed to in writing, software
# distributed under the License is distributed on an "AS IS" BASIS,
# WITHOUT WARRANTIES OR CONDITIONS OF ANY KIND, either express or implied.
# See the License for the specific language governing permissions and
# limitations under the License.


import usbtmc
import numpy as np
import logging
from time import sleep, time

class MetrolabTHM1176Node(object):

    def __init__(self, average_count = 10, unit = "MT", sense_range_upper = "0.1 T",
                 posx = 0.0, posy = 0.0, posz = 0.0, frequency = 5.0):

        logging.basicConfig(filename='metrolab.log', level=logging.DEBUG)
        
        self.is_open = False

        self.sensor = usbtmc.Instrument(0x1bfa, 0x0498)
        ret = self.sensor.ask("*IDN?")
        print(ret)
        # if ret != "Metrolab Technology SA,THM1176-MF":
        #     raise(OSError, "Error opening Metrolab device")
        # else:
        #     self.is_open = True

        self.average_count = average_count
        self.unit = unit
        self.sense_range_upper = sense_range_upper # can be 0.1, 0.3, 1 or 3

        # Write settings to device
        #self.sensor.write(":format:data default")
        self.sensor.write(":average:count " + str(self.average_count))
        self.sensor.write(":unit " + self.unit)
        self.sensor.write(":sense:range:upper " + self.sense_range_upper)
        self.sensor.write(":sense:flux:range:auto off")
       
        logging.debug('range upper %s', self.sensor.ask(":sense:range:upper?"))

        self.posx = posx
        self.posy = posy
        self.posz = posz
        self.frequency = frequency

        logging.info('... End init')

        
    def calibrate(self):
        self.sensor.write(":calibration:initiate")
        self.sensor.write(":calibration:state on")
        
    
    def setAveragingCount(self, num_meas):
        avg_max = int(self.sensor.ask(":average:count? maximum"))
        
        if num_meas <= avg_max and num_meas > 0:
            self.sensor.write(":average:count " + str(num_meas))
            return True
        else:
            print("MetrolabTHM1176:setAveragingCount: value has to be between 1 and " + str(avg_max))
            return False

    
    def getNumMeasurements(self):
        ret = self.sensor.ask(':CALC:AVER:COUNT?')
        return int(ret)
    
            
    def measureFieldmT(self):
        Bx = float(self.sensor.ask(':measure:scalar:flux:x? 0.01T,5').strip('MT'))
        By = float(self.sensor.ask(":measure:y? 0.01T,5").strip('MT'))
        Bz = float(self.sensor.ask(":measure:z? 0.01T,5").strip('MT'))
        
        return [Bx, By, Bz]
    
    def measureFieldArraymT(self, num_meas=10, trig_period='MIN'):
        #self.setAveragingCount(num_meas)
        # num_meas must be between 1 and 2048
        if isinstance(trig_period, float):
            arg = str(trig_period) + 'S'
        else:
            arg = trig_period
        
        node.sensor.write(":TRIG:TIM " + arg)
        node.sensor.write(":TRIG:SOUR TIM")
        
        ret = self.sensor.ask(":READ:array:x? " + str(num_meas) + ", 0.01T,5")
        Bx_str = ret.split(",")
        Bx = []
        for val in Bx_str:
            Bx.append(float(val.strip('MT')))
        
        ret = self.sensor.ask(":READ:array:y? " + str(num_meas) + ", 0.01T,5")
        By_str = ret.split(",")
        By = []
        for val in By_str:
            By.append(float(val.strip('MT')))
            
        ret = self.sensor.ask(":READ:array:z? " + str(num_meas) + ", 0.01T,5")
        Bz_str = ret.split(",")
        Bz = []
        for val in Bz_str:
            Bz.append(float(val.strip('MT')))
        
        if (len(Bx) != num_meas or len(By) != num_meas or len(Bz) != num_meas):
            raise ValueError("length of Bx, By, Bz do not match num_meas")
        
        node.sensor.write(":TRIG:SOUR DEF")

        return [Bx, By, Bz]
    
    # added by gmaxwell
    def timeFieldMeas(self, num_meas=10):

        direct_vals = []
        
        for k in range(num_meas):
            node.sensor.write(":INIT")
            ret1 = node.sensor.ask(":FETC:X? 5")
            ret2 = node.sensor.ask(":FETC:Y? 5")
            ret3 = node.sensor.ask(":FETC:Z? 5")
            ret4 = node.sensor.ask(":FETC:TIM?")
                
            direct_vals.append([ret1,ret2,ret3,ret4])
        
        B_at_time = []
        start_time = int(direct_vals[0][3])
        for item in direct_vals:
            Bx = float(item[0])
            By = float(item[1])
            Bz = float(item[2])
            abs_time = int(item[3],0)
            time = round(1e-6 * (abs_time-start_time),2)
            
            B_at_time.append([Bx,By,Bz,time])
            
        if (len(Bx) != num_meas or len(By) != num_meas or len(Bz) != num_meas):
            raise ValueError("length of Bx, By, Bz do not match num_meas")
        
        return B_at_time
    
        
    def getAvailableUnits(self):
        unit_str = self.sensor.ask(":UNIT:ALL?")
        return unit_str.split(',')
    
    
    def getUnit(self):
        units_str = self.sensor.ask(":UNIT?")
        return units_str
    
    
    def getAvailableSenseRangeUpper(self):
        upper_str = self.sensor.ask(':SENS:ALL?')
        return upper_str.split(',')
    
        
    def getSenseRangeUpper(self):
        upper_str = self.sensor.ask(":SENSE:RANGE:UPPER?")
        return upper_str
    
    
    def setAutoRangeEnabled(self, on):
        str = 'ON' if on else 'OFF'
        self.sensor.write(':SENS:AUTO ' + str)
        
    
    def isAutoRangeEnabled(self):
        ret = self.sensor.ask(':SENS:AUTO?')
        return ret == 'ON'
    
    # added by gmaxwell
    def readMemory(self):
        filedir = self.sensor.ask(':MMEM:CAT?')
        return filedir
        
    
    # context manager to ba able to use a with...as... statement    
    def __enter__(self):
        if not self.sensor.connected:
            self.sensor.open()
            
        return self
    
    
    def __exit__(self, type, value, traceback):
        if self.sensor.connected:
            self.sensor.close()
            return not self.sensor.connected
        else:
            return isinstance(value, TypeError)
        
        
if __name__ == '__main__':
<<<<<<< HEAD
    with MetrolabTHM1176Node(sense_range_upper="0.3 T") as node:
        node.measureFieldArraymT(35)
=======

    node = MetrolabTHM1176Node()
<<<<<<< HEAD

    print(node.getSenseRangeUpper())
    print(node.getAvailableSenseRangeUpper())

=======
    #node.calibrate()
>>>>>>> cf8ca2f050158fd16bdeccc81c1b64dff013f3b1
    #Continuously measure and publish mag field until shutdown
    k = 0
    while k < 10:
        field=node.measureFieldmT()
        print(node.getUnit())
        k = k+1
        
        print("Measured Field: [%f,%f,%f]\n"%(field[0],field[1],field[2]))
        
        sleep(1)
>>>>>>> d8738784
<|MERGE_RESOLUTION|>--- conflicted
+++ resolved
@@ -207,28 +207,5 @@
         
         
 if __name__ == '__main__':
-<<<<<<< HEAD
     with MetrolabTHM1176Node(sense_range_upper="0.3 T") as node:
-        node.measureFieldArraymT(35)
-=======
-
-    node = MetrolabTHM1176Node()
-<<<<<<< HEAD
-
-    print(node.getSenseRangeUpper())
-    print(node.getAvailableSenseRangeUpper())
-
-=======
-    #node.calibrate()
->>>>>>> cf8ca2f050158fd16bdeccc81c1b64dff013f3b1
-    #Continuously measure and publish mag field until shutdown
-    k = 0
-    while k < 10:
-        field=node.measureFieldmT()
-        print(node.getUnit())
-        k = k+1
-        
-        print("Measured Field: [%f,%f,%f]\n"%(field[0],field[1],field[2]))
-        
-        sleep(1)
->>>>>>> d8738784
+        node.measureFieldArraymT(35)