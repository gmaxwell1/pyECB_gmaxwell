"""
filename: main_menu.py

This script is meant to be used as an interface with the ECB 820. The user can choose from various
methods to set currents on the different channels ('coils' in Pantec's terminology) and thus communicate
with the ECB. The standard interface is the command line, but another option is to integrate this into
a GUI for the best user experience.

Author: Maxwell Guerne-Kieferndorf (QZabre)
        gmaxwell@student.ethz.ch

Date: 09.10.2020
"""
########## Standard library imports ##########
import numpy as np
import math
from time import time, sleep
import csv

########## local imports ##########
from utility_functions import *
from main_comm import *
from measurements import calibration
from MetrolabTHM1176.thm1176 import MetrolabTHM1176Node


def MainMenu(initialized):
    """
    Main menu for ECB/Vector magnet operation an arbitrary magnitude

    Args:
    - initialized: if the ECB is initialized, this will be 0
    """

    # is there a connection?
    if initialized == 0:
        c1 = '0'
        while c1 != 'x':
            print('----------- Main Menu -----------')
            print('[x] to exit\n')
            print(
                '[1]: sweep multiple current values and make measurment with cube (specify coil configuration)')
            print('[2]: sweep theoretical magnetic field magnitudes, measure actual values (specify polar and azimuthal angles, magnitude range)')
            print('[3]: set currents manually on 3 channels (in mA)')
            print(
                '[4]: generate magnetic field (specify polar and azimuthal angles, magnitude)')
            print(
                '[5]: Switch from one operating point to another multiple times while measuring\n')
            print('[s]: get ECB status\n[r] roll a die\n')

            c1 = input()

            if c1 == '1':
                inp0 = input('File or manual input? (answer with f or m): ')
                if inp0 == 'f':
                    # must be a .csv file!
                    inpFile = input('Enter a valid configuration file path: ')
                    inp1 = input('starting current in mA = ')
                    inp2 = input('ending current in mA = ')
                    inp3 = input('# of steps: ')
                    # the values for each measurement run should be the same for consistent results
                    try:
                        start_val = int(inp1)
                    except:
                        print('expected numerical value, defaulting to -4500')
                        start_val = -4500
                    try:
                        end_val = int(inp2)
                    except:
                        print('expected numerical value, defaulting to 4500')
                        end_val = 4500
                    try:
                        steps = int(inp3)
                    except:
                        print('expected numerical value, defaulting to 200')
                        steps = 200

                    c1 = input('Automatic exit after finish? (x for yes): ')

                    with MetrolabTHM1176Node(block_size=20, sense_range_upper="0.3 T", period=0.001) as node:
                        char = input('Calibrate Metrolab sensor? (y/n): ')
                        if char == 'y':
                            calibration(node)

                        with open(inpFile, 'r') as f:
                            contents = csv.reader(f)
                            next(contents)
                            for row in contents:
                                config = np.array(
                                    [float(row[0]), float(row[1]), float(row[2])])
                                sweepCurrents(config_list=config, start_val=start_val,
                                            end_val=end_val, steps=steps, node=node)

                elif inp0 == 'm':
                    inp1 = input('Configuration:\nChannel 1: ')
                    inp2 = input('Channel 2: ')
                    inp3 = input('Channel 3: ')
                    inp4 = input('starting current in mA = ')
                    inp5 = input('ending current in mA = ')
                    inp6 = input('# of steps: ')

                    try:
                        a1 = float(inp1)
                        b1 = float(inp2)
                        c1 = float(inp3)
                        config = np.array([a1, b1, c1])
                    except:
                        print(
                            'expected numbers (float or int), defaulting to (0,0,1)')
                        config = np.array([0, 0, 1])
                    try:
                        start_val = int(inp4)
                    except:
                        print('expected numerical value, defaulting to 0')
                        start_val = 0
                    try:
                        end_val = int(inp5)
                    except:
                        print('expected numerical value, defaulting to 1')
                        end_val = 1
                    try:
                        steps = int(inp6)
                    except:
                        print('expected numerical value, defaulting to 1')
                        steps = 1

                    c1 = input('Automatic exit after finish? (x for yes): ')

                    with MetrolabTHM1176Node(block_size=20, sense_range_upper="0.3 T", period=0.001) as node:
                        char = input('Calibrate Metrolab sensor? (y/n): ')
                        if char == 'y':
                            calibration(node)

                        sweepCurrents(config_list=config, start_val=start_val,
                                  end_val=end_val, steps=steps, node=node)

                else:
                    print('Using preset current configuration.')
                    config = input('Which config (z, xy or r): ')
                    inp1 = input('How many measurement runs?: ')
                    inp2 = input('starting current in mA = ')
                    inp3 = input('ending current in mA = ')
                    inp4 = input('# of steps: ')

                    try:
                        randomRuns = int(inp1)
                    except:
                        print('expected numerical value, defaulting to 0')
                        randomRuns = 0
                    try:
                        start_val = int(inp2)
                    except:
                        print('expected numerical value, defaulting to 0')
                        start_val = 0
                    try:
                        end_val = int(inp3)
                    except:
                        print('expected numerical value, defaulting to 1')
                        end_val = 1
                    try:
                        steps = int(inp4)
                    except:
                        print('expected numerical value, defaulting to 1')
                        steps = 1

                    c1 = input('Automatic exit after finish? (x for yes): ')

                    while randomRuns > 0:
                        sweepCurrents(config=config, start_val=start_val,
                                      end_val=end_val, steps=steps, node=MetrolabTHM1176Node(range='0.3 T', period=0.1))
                        randomRuns = randomRuns-1

            # tentative implementation. Actual I-to-B actuation matrix needed. Many other features not added yet.
            elif c1 == '2':
                inp1 = input('Angle to z axis in deg = ')
                inp2 = input('Angle to x axis in deg = ')
                inp3 = input('starting magnitude in mT = ')
                inp4 = input('ending magnitude in mT = ')
                inp5 = input('# of steps: ')

                try:
                    theta = int(inp1)
                except:
                    print('expected numerical value, defaulting to 0')
                    theta = 0
                try:
                    phi = int(inp2)
                except:
                    print('expected numerical value, defaulting to 0')
                    phi = 0
                try:
                    start_mag = int(inp3)
                except:
                    print('expected numerical value, defaulting to 0')
                    start_mag = 0
                try:
                    end_mag = int(inp4)
                except:
                    print('expected numerical value, defaulting to 1')
                    end_mag = 1
                try:
                    steps = int(inp5)
                except:
                    print('expected numerical value, defaulting to 1')
                    steps = 1

<<<<<<< HEAD
                with Metro(sense_range_upper="0.3 T") as node:
=======
                with MetrolabTHM1176Node(block_size=20, sense_range_upper="0.3 T", period=0.001) as node:
>>>>>>> a6797573
                    char = input('Calibrate Metrolab sensor? (y/n): ')
                    if char == 'y':
                        calibration(node)

<<<<<<< HEAD
                rampVectorField(theta, phi, start_mag, end_mag, steps)
=======
                    rampVectorField(node, theta, phi, start_mag, end_mag, steps)
>>>>>>> a6797573

            elif c1 == '3':
                inp1 = input('Channel 1: ')
                inp2 = input('Channel 2: ')
                inp3 = input('Channel 3: ')
                inp4 = input('timer (leave empty -> manual termination) = ')
                try:
                    coil1 = int(inp1)
                except:
                    print('expected numerical value, defaulting to 0')
                    coil1 = 0
                try:
                    coil2 = int(inp2)
                except:
                    print('expected numerical value, defaulting to 0')
                    coil2 = 0
                try:
                    coil3 = int(inp3)
                except:
                    print('expected numerical value, defaulting to 0')
                    coil3 = 0

                if inp4 == '':
                    runCurrents(
                        np.array([coil1, coil2, coil3]), t=0, direct=b'1')
                else:
                    try:
                        timer = int(inp4)
                        c1 = input(
                            'Automatic Termination after timer? (x for yes): ')
                    except:
                        print('expected numerical value, defaulting to 0')
                        timer = 0
                    runCurrents(
                        np.array([coil1, coil2, coil3]), timer, direct=b'1')

            # tentative implementation. Actual I-to-B actuation matrix needed.
            elif c1 == '4':
                inp1 = input('Magnitude in mT = ')
                inp2 = input('Angle to z axis in deg = ')
                inp3 = input('Angle to x axis in deg = ')
                inp4 = input('timer (leave empty -> manual termination) = ')
                try:
                    mag = int(inp1)
                except:
                    print('expected numerical value')
                    mag = 0
                try:
                    theta = int(inp2)
                except:
                    print('expected numerical value')
                    theta = 0
                try:
                    phi = int(inp3)
                except:
                    print('expected numerical value')
                    phi = 0

                if inp4 == '':
                    generateMagneticField(mag, theta, phi, t=0, direct=b'1')
                else:
                    try:
                        timer = int(inp4)
                    except:
                        print('expected numerical value')
                        timer = 0
                    generateMagneticField(mag, theta, phi, timer, direct=b'1')

            elif c1 == '5':
                inp1 = input('configuration 1\nChannel 1: ')
                inp2 = input('Channel 2: ')
                inp3 = input('Channel 3: ')
                inp4 = input('configuration 2\nChannel 1: ')
                inp5 = input('Channel 2: ')
                inp6 = input('Channel 3: ')
                inp7 = input('time in each state (add 1.5s): ')
                inp8 = input('how many times to switch: ')
                try:
                    a1 = int(inp1)
                    b1 = int(inp2)
                    c1 = int(inp3)
                    config1 = np.array([a1, b1, c1])
                except:
                    print('expected numerical value, defaulting to (0,0,1)')
                    config1 = np.array([0, 0, 1])
                try:
                    a2 = int(inp4)
                    b2 = int(inp5)
                    c2 = int(inp6)
                    config2 = np.array([a2, b2, c2])
                except:
                    print('expected numerical value(s), defaulting to (0,1,0)')
                    config2 = np.array([0, 1, 0])
                try:
                    dt = float(inp7)
                except:
                    print('expected numerical value(s), defaulting to 0')
                    dt = 0
                try:
                    rounds = int(inp8)
                except:
                    print('expected numerical value(s), defaulting to 10')
                    rounds = 10

                switchConfigsAndMeasure(config1, config2, dt, rounds)

            elif c1 == 's':
                print(getStatus())
            elif c1 == 'r':
                print(np.random.randint(1, 7))

    else:
        print('not connected')
        return


if __name__ == '__main__':
    ecbInit = openConnection()
    while ecbInit != 0:
        ecbInit = openConnection()

    MainMenu(ecbInit)
    closeConnection()
    # inpFile = input('Enter a valid configuration file path: ')
    # type(inpFile)
    # print(inpFile)
    # with open(inpFile, 'r') as f:
    #     contents = csv.reader(f)
    #     next(contents)
    #     for row in contents:
    #         config = np.array([
    #             float(row[0]), float(row[1]), float(row[2])])
    #         print(config)
<|MERGE_RESOLUTION|>--- conflicted
+++ resolved
@@ -1,353 +1,345 @@
-"""
-filename: main_menu.py
-
-This script is meant to be used as an interface with the ECB 820. The user can choose from various
-methods to set currents on the different channels ('coils' in Pantec's terminology) and thus communicate
-with the ECB. The standard interface is the command line, but another option is to integrate this into
-a GUI for the best user experience.
-
-Author: Maxwell Guerne-Kieferndorf (QZabre)
-        gmaxwell@student.ethz.ch
-
-Date: 09.10.2020
-"""
-########## Standard library imports ##########
-import numpy as np
-import math
-from time import time, sleep
-import csv
-
-########## local imports ##########
-from utility_functions import *
-from main_comm import *
-from measurements import calibration
-from MetrolabTHM1176.thm1176 import MetrolabTHM1176Node
-
-
-def MainMenu(initialized):
-    """
-    Main menu for ECB/Vector magnet operation an arbitrary magnitude
-
-    Args:
-    - initialized: if the ECB is initialized, this will be 0
-    """
-
-    # is there a connection?
-    if initialized == 0:
-        c1 = '0'
-        while c1 != 'x':
-            print('----------- Main Menu -----------')
-            print('[x] to exit\n')
-            print(
-                '[1]: sweep multiple current values and make measurment with cube (specify coil configuration)')
-            print('[2]: sweep theoretical magnetic field magnitudes, measure actual values (specify polar and azimuthal angles, magnitude range)')
-            print('[3]: set currents manually on 3 channels (in mA)')
-            print(
-                '[4]: generate magnetic field (specify polar and azimuthal angles, magnitude)')
-            print(
-                '[5]: Switch from one operating point to another multiple times while measuring\n')
-            print('[s]: get ECB status\n[r] roll a die\n')
-
-            c1 = input()
-
-            if c1 == '1':
-                inp0 = input('File or manual input? (answer with f or m): ')
-                if inp0 == 'f':
-                    # must be a .csv file!
-                    inpFile = input('Enter a valid configuration file path: ')
-                    inp1 = input('starting current in mA = ')
-                    inp2 = input('ending current in mA = ')
-                    inp3 = input('# of steps: ')
-                    # the values for each measurement run should be the same for consistent results
-                    try:
-                        start_val = int(inp1)
-                    except:
-                        print('expected numerical value, defaulting to -4500')
-                        start_val = -4500
-                    try:
-                        end_val = int(inp2)
-                    except:
-                        print('expected numerical value, defaulting to 4500')
-                        end_val = 4500
-                    try:
-                        steps = int(inp3)
-                    except:
-                        print('expected numerical value, defaulting to 200')
-                        steps = 200
-
-                    c1 = input('Automatic exit after finish? (x for yes): ')
-
-                    with MetrolabTHM1176Node(block_size=20, sense_range_upper="0.3 T", period=0.001) as node:
-                        char = input('Calibrate Metrolab sensor? (y/n): ')
-                        if char == 'y':
-                            calibration(node)
-
-                        with open(inpFile, 'r') as f:
-                            contents = csv.reader(f)
-                            next(contents)
-                            for row in contents:
-                                config = np.array(
-                                    [float(row[0]), float(row[1]), float(row[2])])
-                                sweepCurrents(config_list=config, start_val=start_val,
-                                            end_val=end_val, steps=steps, node=node)
-
-                elif inp0 == 'm':
-                    inp1 = input('Configuration:\nChannel 1: ')
-                    inp2 = input('Channel 2: ')
-                    inp3 = input('Channel 3: ')
-                    inp4 = input('starting current in mA = ')
-                    inp5 = input('ending current in mA = ')
-                    inp6 = input('# of steps: ')
-
-                    try:
-                        a1 = float(inp1)
-                        b1 = float(inp2)
-                        c1 = float(inp3)
-                        config = np.array([a1, b1, c1])
-                    except:
-                        print(
-                            'expected numbers (float or int), defaulting to (0,0,1)')
-                        config = np.array([0, 0, 1])
-                    try:
-                        start_val = int(inp4)
-                    except:
-                        print('expected numerical value, defaulting to 0')
-                        start_val = 0
-                    try:
-                        end_val = int(inp5)
-                    except:
-                        print('expected numerical value, defaulting to 1')
-                        end_val = 1
-                    try:
-                        steps = int(inp6)
-                    except:
-                        print('expected numerical value, defaulting to 1')
-                        steps = 1
-
-                    c1 = input('Automatic exit after finish? (x for yes): ')
-
-                    with MetrolabTHM1176Node(block_size=20, sense_range_upper="0.3 T", period=0.001) as node:
-                        char = input('Calibrate Metrolab sensor? (y/n): ')
-                        if char == 'y':
-                            calibration(node)
-
-                        sweepCurrents(config_list=config, start_val=start_val,
-                                  end_val=end_val, steps=steps, node=node)
-
-                else:
-                    print('Using preset current configuration.')
-                    config = input('Which config (z, xy or r): ')
-                    inp1 = input('How many measurement runs?: ')
-                    inp2 = input('starting current in mA = ')
-                    inp3 = input('ending current in mA = ')
-                    inp4 = input('# of steps: ')
-
-                    try:
-                        randomRuns = int(inp1)
-                    except:
-                        print('expected numerical value, defaulting to 0')
-                        randomRuns = 0
-                    try:
-                        start_val = int(inp2)
-                    except:
-                        print('expected numerical value, defaulting to 0')
-                        start_val = 0
-                    try:
-                        end_val = int(inp3)
-                    except:
-                        print('expected numerical value, defaulting to 1')
-                        end_val = 1
-                    try:
-                        steps = int(inp4)
-                    except:
-                        print('expected numerical value, defaulting to 1')
-                        steps = 1
-
-                    c1 = input('Automatic exit after finish? (x for yes): ')
-
-                    while randomRuns > 0:
-                        sweepCurrents(config=config, start_val=start_val,
-                                      end_val=end_val, steps=steps, node=MetrolabTHM1176Node(range='0.3 T', period=0.1))
-                        randomRuns = randomRuns-1
-
-            # tentative implementation. Actual I-to-B actuation matrix needed. Many other features not added yet.
-            elif c1 == '2':
-                inp1 = input('Angle to z axis in deg = ')
-                inp2 = input('Angle to x axis in deg = ')
-                inp3 = input('starting magnitude in mT = ')
-                inp4 = input('ending magnitude in mT = ')
-                inp5 = input('# of steps: ')
-
-                try:
-                    theta = int(inp1)
-                except:
-                    print('expected numerical value, defaulting to 0')
-                    theta = 0
-                try:
-                    phi = int(inp2)
-                except:
-                    print('expected numerical value, defaulting to 0')
-                    phi = 0
-                try:
-                    start_mag = int(inp3)
-                except:
-                    print('expected numerical value, defaulting to 0')
-                    start_mag = 0
-                try:
-                    end_mag = int(inp4)
-                except:
-                    print('expected numerical value, defaulting to 1')
-                    end_mag = 1
-                try:
-                    steps = int(inp5)
-                except:
-                    print('expected numerical value, defaulting to 1')
-                    steps = 1
-
-<<<<<<< HEAD
-                with Metro(sense_range_upper="0.3 T") as node:
-=======
-                with MetrolabTHM1176Node(block_size=20, sense_range_upper="0.3 T", period=0.001) as node:
->>>>>>> a6797573
-                    char = input('Calibrate Metrolab sensor? (y/n): ')
-                    if char == 'y':
-                        calibration(node)
-
-<<<<<<< HEAD
-                rampVectorField(theta, phi, start_mag, end_mag, steps)
-=======
-                    rampVectorField(node, theta, phi, start_mag, end_mag, steps)
->>>>>>> a6797573
-
-            elif c1 == '3':
-                inp1 = input('Channel 1: ')
-                inp2 = input('Channel 2: ')
-                inp3 = input('Channel 3: ')
-                inp4 = input('timer (leave empty -> manual termination) = ')
-                try:
-                    coil1 = int(inp1)
-                except:
-                    print('expected numerical value, defaulting to 0')
-                    coil1 = 0
-                try:
-                    coil2 = int(inp2)
-                except:
-                    print('expected numerical value, defaulting to 0')
-                    coil2 = 0
-                try:
-                    coil3 = int(inp3)
-                except:
-                    print('expected numerical value, defaulting to 0')
-                    coil3 = 0
-
-                if inp4 == '':
-                    runCurrents(
-                        np.array([coil1, coil2, coil3]), t=0, direct=b'1')
-                else:
-                    try:
-                        timer = int(inp4)
-                        c1 = input(
-                            'Automatic Termination after timer? (x for yes): ')
-                    except:
-                        print('expected numerical value, defaulting to 0')
-                        timer = 0
-                    runCurrents(
-                        np.array([coil1, coil2, coil3]), timer, direct=b'1')
-
-            # tentative implementation. Actual I-to-B actuation matrix needed.
-            elif c1 == '4':
-                inp1 = input('Magnitude in mT = ')
-                inp2 = input('Angle to z axis in deg = ')
-                inp3 = input('Angle to x axis in deg = ')
-                inp4 = input('timer (leave empty -> manual termination) = ')
-                try:
-                    mag = int(inp1)
-                except:
-                    print('expected numerical value')
-                    mag = 0
-                try:
-                    theta = int(inp2)
-                except:
-                    print('expected numerical value')
-                    theta = 0
-                try:
-                    phi = int(inp3)
-                except:
-                    print('expected numerical value')
-                    phi = 0
-
-                if inp4 == '':
-                    generateMagneticField(mag, theta, phi, t=0, direct=b'1')
-                else:
-                    try:
-                        timer = int(inp4)
-                    except:
-                        print('expected numerical value')
-                        timer = 0
-                    generateMagneticField(mag, theta, phi, timer, direct=b'1')
-
-            elif c1 == '5':
-                inp1 = input('configuration 1\nChannel 1: ')
-                inp2 = input('Channel 2: ')
-                inp3 = input('Channel 3: ')
-                inp4 = input('configuration 2\nChannel 1: ')
-                inp5 = input('Channel 2: ')
-                inp6 = input('Channel 3: ')
-                inp7 = input('time in each state (add 1.5s): ')
-                inp8 = input('how many times to switch: ')
-                try:
-                    a1 = int(inp1)
-                    b1 = int(inp2)
-                    c1 = int(inp3)
-                    config1 = np.array([a1, b1, c1])
-                except:
-                    print('expected numerical value, defaulting to (0,0,1)')
-                    config1 = np.array([0, 0, 1])
-                try:
-                    a2 = int(inp4)
-                    b2 = int(inp5)
-                    c2 = int(inp6)
-                    config2 = np.array([a2, b2, c2])
-                except:
-                    print('expected numerical value(s), defaulting to (0,1,0)')
-                    config2 = np.array([0, 1, 0])
-                try:
-                    dt = float(inp7)
-                except:
-                    print('expected numerical value(s), defaulting to 0')
-                    dt = 0
-                try:
-                    rounds = int(inp8)
-                except:
-                    print('expected numerical value(s), defaulting to 10')
-                    rounds = 10
-
-                switchConfigsAndMeasure(config1, config2, dt, rounds)
-
-            elif c1 == 's':
-                print(getStatus())
-            elif c1 == 'r':
-                print(np.random.randint(1, 7))
-
-    else:
-        print('not connected')
-        return
-
-
-if __name__ == '__main__':
-    ecbInit = openConnection()
-    while ecbInit != 0:
-        ecbInit = openConnection()
-
-    MainMenu(ecbInit)
-    closeConnection()
-    # inpFile = input('Enter a valid configuration file path: ')
-    # type(inpFile)
-    # print(inpFile)
-    # with open(inpFile, 'r') as f:
-    #     contents = csv.reader(f)
-    #     next(contents)
-    #     for row in contents:
-    #         config = np.array([
-    #             float(row[0]), float(row[1]), float(row[2])])
-    #         print(config)
+"""
+filename: main_menu.py
+
+This script is meant to be used as an interface with the ECB 820. The user can choose from various
+methods to set currents on the different channels ('coils' in Pantec's terminology) and thus communicate
+with the ECB. The standard interface is the command line, but another option is to integrate this into
+a GUI for the best user experience.
+
+Author: Maxwell Guerne-Kieferndorf (QZabre)
+        gmaxwell@student.ethz.ch
+
+Date: 09.10.2020
+"""
+########## Standard library imports ##########
+import numpy as np
+import math
+from time import time, sleep
+import csv
+
+########## local imports ##########
+from utility_functions import *
+from main_comm import *
+from measurements import calibration
+from MetrolabTHM1176.thm1176 import MetrolabTHM1176Node
+
+
+def MainMenu(initialized):
+    """
+    Main menu for ECB/Vector magnet operation an arbitrary magnitude
+
+    Args:
+    - initialized: if the ECB is initialized, this will be 0
+    """
+
+    # is there a connection?
+    if initialized == 0:
+        c1 = '0'
+        while c1 != 'x':
+            print('----------- Main Menu -----------')
+            print('[x] to exit\n')
+            print(
+                '[1]: sweep multiple current values and make measurment with cube (specify coil configuration)')
+            print('[2]: sweep theoretical magnetic field magnitudes, measure actual values (specify polar and azimuthal angles, magnitude range)')
+            print('[3]: set currents manually on 3 channels (in mA)')
+            print(
+                '[4]: generate magnetic field (specify polar and azimuthal angles, magnitude)')
+            print(
+                '[5]: Switch from one operating point to another multiple times while measuring\n')
+            print('[s]: get ECB status\n[r] roll a die\n')
+
+            c1 = input()
+
+            if c1 == '1':
+                inp0 = input('File or manual input? (answer with f or m): ')
+                if inp0 == 'f':
+                    # must be a .csv file!
+                    inpFile = input('Enter a valid configuration file path: ')
+                    inp1 = input('starting current in mA = ')
+                    inp2 = input('ending current in mA = ')
+                    inp3 = input('# of steps: ')
+                    # the values for each measurement run should be the same for consistent results
+                    try:
+                        start_val = int(inp1)
+                    except:
+                        print('expected numerical value, defaulting to -4500')
+                        start_val = -4500
+                    try:
+                        end_val = int(inp2)
+                    except:
+                        print('expected numerical value, defaulting to 4500')
+                        end_val = 4500
+                    try:
+                        steps = int(inp3)
+                    except:
+                        print('expected numerical value, defaulting to 200')
+                        steps = 200
+
+                    c1 = input('Automatic exit after finish? (x for yes): ')
+
+                    with MetrolabTHM1176Node(block_size=20, sense_range_upper="0.3 T", period=0.001) as node:
+                        char = input('Calibrate Metrolab sensor? (y/n): ')
+                        if char == 'y':
+                            calibration(node)
+
+                        with open(inpFile, 'r') as f:
+                            contents = csv.reader(f)
+                            next(contents)
+                            for row in contents:
+                                config = np.array(
+                                    [float(row[0]), float(row[1]), float(row[2])])
+                                sweepCurrents(config_list=config, start_val=start_val,
+                                            end_val=end_val, steps=steps, node=node)
+
+                elif inp0 == 'm':
+                    inp1 = input('Configuration:\nChannel 1: ')
+                    inp2 = input('Channel 2: ')
+                    inp3 = input('Channel 3: ')
+                    inp4 = input('starting current in mA = ')
+                    inp5 = input('ending current in mA = ')
+                    inp6 = input('# of steps: ')
+
+                    try:
+                        a1 = float(inp1)
+                        b1 = float(inp2)
+                        c1 = float(inp3)
+                        config = np.array([a1, b1, c1])
+                    except:
+                        print(
+                            'expected numbers (float or int), defaulting to (0,0,1)')
+                        config = np.array([0, 0, 1])
+                    try:
+                        start_val = int(inp4)
+                    except:
+                        print('expected numerical value, defaulting to 0')
+                        start_val = 0
+                    try:
+                        end_val = int(inp5)
+                    except:
+                        print('expected numerical value, defaulting to 1')
+                        end_val = 1
+                    try:
+                        steps = int(inp6)
+                    except:
+                        print('expected numerical value, defaulting to 1')
+                        steps = 1
+
+                    c1 = input('Automatic exit after finish? (x for yes): ')
+
+                    with MetrolabTHM1176Node(block_size=20, sense_range_upper="0.3 T", period=0.001) as node:
+                        char = input('Calibrate Metrolab sensor? (y/n): ')
+                        if char == 'y':
+                            calibration(node)
+
+                        sweepCurrents(config_list=config, start_val=start_val,
+                                  end_val=end_val, steps=steps, node=node)
+
+                else:
+                    print('Using preset current configuration.')
+                    config = input('Which config (z, xy or r): ')
+                    inp1 = input('How many measurement runs?: ')
+                    inp2 = input('starting current in mA = ')
+                    inp3 = input('ending current in mA = ')
+                    inp4 = input('# of steps: ')
+
+                    try:
+                        randomRuns = int(inp1)
+                    except:
+                        print('expected numerical value, defaulting to 0')
+                        randomRuns = 0
+                    try:
+                        start_val = int(inp2)
+                    except:
+                        print('expected numerical value, defaulting to 0')
+                        start_val = 0
+                    try:
+                        end_val = int(inp3)
+                    except:
+                        print('expected numerical value, defaulting to 1')
+                        end_val = 1
+                    try:
+                        steps = int(inp4)
+                    except:
+                        print('expected numerical value, defaulting to 1')
+                        steps = 1
+
+                    c1 = input('Automatic exit after finish? (x for yes): ')
+
+                    while randomRuns > 0:
+                        sweepCurrents(config=config, start_val=start_val,
+                                      end_val=end_val, steps=steps, node=MetrolabTHM1176Node(range='0.3 T', period=0.1))
+                        randomRuns = randomRuns-1
+
+            # tentative implementation. Actual I-to-B actuation matrix needed. Many other features not added yet.
+            elif c1 == '2':
+                inp1 = input('Angle to z axis in deg = ')
+                inp2 = input('Angle to x axis in deg = ')
+                inp3 = input('starting magnitude in mT = ')
+                inp4 = input('ending magnitude in mT = ')
+                inp5 = input('# of steps: ')
+
+                try:
+                    theta = int(inp1)
+                except:
+                    print('expected numerical value, defaulting to 0')
+                    theta = 0
+                try:
+                    phi = int(inp2)
+                except:
+                    print('expected numerical value, defaulting to 0')
+                    phi = 0
+                try:
+                    start_mag = int(inp3)
+                except:
+                    print('expected numerical value, defaulting to 0')
+                    start_mag = 0
+                try:
+                    end_mag = int(inp4)
+                except:
+                    print('expected numerical value, defaulting to 1')
+                    end_mag = 1
+                try:
+                    steps = int(inp5)
+                except:
+                    print('expected numerical value, defaulting to 1')
+                    steps = 1
+
+                with MetrolabTHM1176Node(block_size=20, sense_range_upper="0.3 T", period=0.001) as node:
+                    char = input('Calibrate Metrolab sensor? (y/n): ')
+                    if char == 'y':
+                        calibration(node)
+
+                    rampVectorField(node, theta, phi, start_mag, end_mag, steps)
+
+            elif c1 == '3':
+                inp1 = input('Channel 1: ')
+                inp2 = input('Channel 2: ')
+                inp3 = input('Channel 3: ')
+                inp4 = input('timer (leave empty -> manual termination) = ')
+                try:
+                    coil1 = int(inp1)
+                except:
+                    print('expected numerical value, defaulting to 0')
+                    coil1 = 0
+                try:
+                    coil2 = int(inp2)
+                except:
+                    print('expected numerical value, defaulting to 0')
+                    coil2 = 0
+                try:
+                    coil3 = int(inp3)
+                except:
+                    print('expected numerical value, defaulting to 0')
+                    coil3 = 0
+
+                if inp4 == '':
+                    runCurrents(
+                        np.array([coil1, coil2, coil3]), t=0, direct=b'1')
+                else:
+                    try:
+                        timer = int(inp4)
+                        c1 = input(
+                            'Automatic Termination after timer? (x for yes): ')
+                    except:
+                        print('expected numerical value, defaulting to 0')
+                        timer = 0
+                    runCurrents(
+                        np.array([coil1, coil2, coil3]), timer, direct=b'1')
+
+            # tentative implementation. Actual I-to-B actuation matrix needed.
+            elif c1 == '4':
+                inp1 = input('Magnitude in mT = ')
+                inp2 = input('Angle to z axis in deg = ')
+                inp3 = input('Angle to x axis in deg = ')
+                inp4 = input('timer (leave empty -> manual termination) = ')
+                try:
+                    mag = int(inp1)
+                except:
+                    print('expected numerical value')
+                    mag = 0
+                try:
+                    theta = int(inp2)
+                except:
+                    print('expected numerical value')
+                    theta = 0
+                try:
+                    phi = int(inp3)
+                except:
+                    print('expected numerical value')
+                    phi = 0
+
+                if inp4 == '':
+                    generateMagneticField(mag, theta, phi, t=0, direct=b'1')
+                else:
+                    try:
+                        timer = int(inp4)
+                    except:
+                        print('expected numerical value')
+                        timer = 0
+                    generateMagneticField(mag, theta, phi, timer, direct=b'1')
+
+            elif c1 == '5':
+                inp1 = input('configuration 1\nChannel 1: ')
+                inp2 = input('Channel 2: ')
+                inp3 = input('Channel 3: ')
+                inp4 = input('configuration 2\nChannel 1: ')
+                inp5 = input('Channel 2: ')
+                inp6 = input('Channel 3: ')
+                inp7 = input('time in each state (add 1.5s): ')
+                inp8 = input('how many times to switch: ')
+                try:
+                    a1 = int(inp1)
+                    b1 = int(inp2)
+                    c1 = int(inp3)
+                    config1 = np.array([a1, b1, c1])
+                except:
+                    print('expected numerical value, defaulting to (0,0,1)')
+                    config1 = np.array([0, 0, 1])
+                try:
+                    a2 = int(inp4)
+                    b2 = int(inp5)
+                    c2 = int(inp6)
+                    config2 = np.array([a2, b2, c2])
+                except:
+                    print('expected numerical value(s), defaulting to (0,1,0)')
+                    config2 = np.array([0, 1, 0])
+                try:
+                    dt = float(inp7)
+                except:
+                    print('expected numerical value(s), defaulting to 0')
+                    dt = 0
+                try:
+                    rounds = int(inp8)
+                except:
+                    print('expected numerical value(s), defaulting to 10')
+                    rounds = 10
+
+                switchConfigsAndMeasure(config1, config2, dt, rounds)
+
+            elif c1 == 's':
+                print(getStatus())
+            elif c1 == 'r':
+                print(np.random.randint(1, 7))
+
+    else:
+        print('not connected')
+        return
+
+
+if __name__ == '__main__':
+    ecbInit = openConnection()
+    while ecbInit != 0:
+        ecbInit = openConnection()
+
+    MainMenu(ecbInit)
+    closeConnection()
+    # inpFile = input('Enter a valid configuration file path: ')
+    # type(inpFile)
+    # print(inpFile)
+    # with open(inpFile, 'r') as f:
+    #     contents = csv.reader(f)
+    #     next(contents)
+    #     for row in contents:
+    #         config = np.array([
+    #             float(row[0]), float(row[1]), float(row[2])])
+    #         print(config)